"""
The MIT License (MIT)

Copyright (c) 2015-present Rapptz

Permission is hereby granted, free of charge, to any person obtaining a
copy of this software and associated documentation files (the "Software"),
to deal in the Software without restriction, including without limitation
the rights to use, copy, modify, merge, publish, distribute, sublicense,
and/or sell copies of the Software, and to permit persons to whom the
Software is furnished to do so, subject to the following conditions:

The above copyright notice and this permission notice shall be included in
all copies or substantial portions of the Software.

THE SOFTWARE IS PROVIDED "AS IS", WITHOUT WARRANTY OF ANY KIND, EXPRESS
OR IMPLIED, INCLUDING BUT NOT LIMITED TO THE WARRANTIES OF MERCHANTABILITY,
FITNESS FOR A PARTICULAR PURPOSE AND NONINFRINGEMENT. IN NO EVENT SHALL THE
AUTHORS OR COPYRIGHT HOLDERS BE LIABLE FOR ANY CLAIM, DAMAGES OR OTHER
LIABILITY, WHETHER IN AN ACTION OF CONTRACT, TORT OR OTHERWISE, ARISING
FROM, OUT OF OR IN CONNECTION WITH THE SOFTWARE OR THE USE OR OTHER
DEALINGS IN THE SOFTWARE.
"""

from __future__ import annotations

from typing import Optional, TYPE_CHECKING

from .utils import MISSING, cached_slot_property
from .mixins import Hashable
<<<<<<< HEAD
=======
from .errors import InvalidArgument
>>>>>>> 0f2dda9d
from .enums import PrivacyLevel, try_enum

# fmt: off
__all__ = (
    'StageInstance',
)
# fmt: on

if TYPE_CHECKING:
    from .types.channel import StageInstance as StageInstancePayload
    from .state import ConnectionState
    from .channel import StageChannel
    from .guild import Guild


class StageInstance(Hashable):
    """Represents a stage instance of a stage channel in a guild.

    .. versionadded:: 2.0

    .. container:: operations

        .. describe:: x == y

            Checks if two stage instances are equal.

        .. describe:: x != y

            Checks if two stage instances are not equal.

        .. describe:: hash(x)

            Returns the stage instance's hash.

    Attributes
    -----------
    id: :class:`int`
        The stage instance's ID.
    guild: :class:`Guild`
        The guild that the stage instance is running in.
    channel_id: :class:`int`
        The ID of the channel that the stage instance is running in.
    topic: :class:`str`
        The topic of the stage instance.
    privacy_level: :class:`PrivacyLevel`
        The privacy level of the stage instance.
    discoverable_disabled: :class:`bool`
        Whether discoverability for the stage instance is disabled.
    """

    __slots__ = (
        '_state',
        'id',
        'guild',
        'channel_id',
        'topic',
        'privacy_level',
        'discoverable_disabled',
        '_cs_channel',
    )

    def __init__(self, *, state: ConnectionState, guild: Guild, data: StageInstancePayload) -> None:
        self._state = state
        self.guild = guild
        self._update(data)

    def _update(self, data: StageInstancePayload):
        self.id: int = int(data['id'])
        self.channel_id: int = int(data['channel_id'])
        self.topic: str = data['topic']
<<<<<<< HEAD
        self.privacy_level: PrivacyLevel = try_enum(PrivacyLevel, data['privacy_level'])
=======
        self.privacy_level: PrivacyLevel = try_enum(PrivacyLevel, data.get('privacy_level', 2))
>>>>>>> 0f2dda9d
        self.discoverable_disabled: bool = data.get('discoverable_disabled', False)

    def __repr__(self) -> str:
        return f'<StageInstance id={self.id} guild={self.guild!r} channel_id={self.channel_id} topic={self.topic!r}>'

    @property
    def discoverable(self) -> bool:
        """Whether the stage instance is discoverable."""
        return not self.discoverable_disabled

    @cached_slot_property('_cs_channel')
    def channel(self) -> Optional[StageChannel]:
        """Optional[:class:`StageChannel`]: The channel that stage instance is running in."""
<<<<<<< HEAD
        # the returned channel will always be a StageChannel or None
        return self._state.get_channel(self.channel_id)  # type: ignore

    async def edit(
        self,
        *,
        topic: str = MISSING,
        privacy_level: PrivacyLevel = MISSING,
        reason: Optional[str] = None,
    ) -> None:
=======
        # The returned channel will always be a StageChannel or None
        return self._state.get_channel(self.channel_id)  # type: ignore

    def is_public(self) -> bool:
        return self.privacy_level is PrivacyLevel.public

    async def edit(self, *, topic: str = MISSING, privacy_level: PrivacyLevel = MISSING, reason: Optional[str] = None) -> None:
>>>>>>> 0f2dda9d
        """|coro|

        Edits the stage instance.

        You must have the :attr:`~Permissions.manage_channels` permission to
        use this.

        Parameters
        -----------
        topic: :class:`str`
            The stage instance's new topic.
        privacy_level: :class:`PrivacyLevel`
            The stage instance's new privacy level.
        reason: :class:`str`
            The reason the stage instance was edited. Shows up on the audit log.

        Raises
        ------
        TypeError
            If the ``privacy_level`` parameter is not the proper type.
        Forbidden
            You do not have permissions to edit the stage instance.
        HTTPException
            Editing a stage instance failed.
        """
        payload = {}

        if topic is not MISSING:
            payload['topic'] = topic

        if privacy_level is not MISSING:
            if not isinstance(privacy_level, PrivacyLevel):
<<<<<<< HEAD
                raise TypeError('privacy_level field must be of type PrivacyLevel')
=======
                raise InvalidArgument('privacy_level field must be of type PrivacyLevel')
>>>>>>> 0f2dda9d

            payload['privacy_level'] = privacy_level.value

        if payload:
            await self._state.http.edit_stage_instance(self.channel_id, **payload, reason=reason)

    async def delete(self, *, reason: Optional[str] = None) -> None:
        """|coro|

        Deletes the stage instance.

        You must have the :attr:`~Permissions.manage_channels` permission to
        use this.

        Parameters
        -----------
        reason: :class:`str`
            The reason the stage instance was deleted. Shows up on the audit log.

        Raises
        ------
        Forbidden
            You do not have permissions to delete the stage instance.
        HTTPException
            Deleting the stage instance failed.
        """
        await self._state.http.delete_stage_instance(self.channel_id, reason=reason)<|MERGE_RESOLUTION|>--- conflicted
+++ resolved
@@ -28,10 +28,6 @@
 
 from .utils import MISSING, cached_slot_property
 from .mixins import Hashable
-<<<<<<< HEAD
-=======
-from .errors import InvalidArgument
->>>>>>> 0f2dda9d
 from .enums import PrivacyLevel, try_enum
 
 # fmt: off
@@ -102,11 +98,7 @@
         self.id: int = int(data['id'])
         self.channel_id: int = int(data['channel_id'])
         self.topic: str = data['topic']
-<<<<<<< HEAD
         self.privacy_level: PrivacyLevel = try_enum(PrivacyLevel, data['privacy_level'])
-=======
-        self.privacy_level: PrivacyLevel = try_enum(PrivacyLevel, data.get('privacy_level', 2))
->>>>>>> 0f2dda9d
         self.discoverable_disabled: bool = data.get('discoverable_disabled', False)
 
     def __repr__(self) -> str:
@@ -120,8 +112,7 @@
     @cached_slot_property('_cs_channel')
     def channel(self) -> Optional[StageChannel]:
         """Optional[:class:`StageChannel`]: The channel that stage instance is running in."""
-<<<<<<< HEAD
-        # the returned channel will always be a StageChannel or None
+        # The returned channel will always be a StageChannel or None
         return self._state.get_channel(self.channel_id)  # type: ignore
 
     async def edit(
@@ -131,15 +122,6 @@
         privacy_level: PrivacyLevel = MISSING,
         reason: Optional[str] = None,
     ) -> None:
-=======
-        # The returned channel will always be a StageChannel or None
-        return self._state.get_channel(self.channel_id)  # type: ignore
-
-    def is_public(self) -> bool:
-        return self.privacy_level is PrivacyLevel.public
-
-    async def edit(self, *, topic: str = MISSING, privacy_level: PrivacyLevel = MISSING, reason: Optional[str] = None) -> None:
->>>>>>> 0f2dda9d
         """|coro|
 
         Edits the stage instance.
@@ -172,11 +154,7 @@
 
         if privacy_level is not MISSING:
             if not isinstance(privacy_level, PrivacyLevel):
-<<<<<<< HEAD
                 raise TypeError('privacy_level field must be of type PrivacyLevel')
-=======
-                raise InvalidArgument('privacy_level field must be of type PrivacyLevel')
->>>>>>> 0f2dda9d
 
             payload['privacy_level'] = privacy_level.value
 
