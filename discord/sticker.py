--- conflicted
+++ resolved
@@ -99,7 +99,7 @@
         'stickers',
         'name',
         'sku_id',
-        '_cover_sticker_id',
+        'cover_sticker_id',
         'cover_sticker',
         'description',
         '_banner',
@@ -115,13 +115,8 @@
         self.stickers: List[StandardSticker] = [StandardSticker(state=self._state, data=sticker) for sticker in stickers]
         self.name: str = data['name']
         self.sku_id: int = int(data['sku_id'])
-<<<<<<< HEAD
         self.cover_sticker_id: Optional[int] = _get_as_snowflake(data, 'cover_sticker_id')
         self.cover_sticker: Optional[StandardSticker] = get(self.stickers, id=self.cover_sticker_id)
-=======
-        self._cover_sticker_id: int = int(data['cover_sticker_id'])
-        self.cover_sticker: StandardSticker = get(self.stickers, id=self._cover_sticker_id)  # type: ignore
->>>>>>> 0f2dda9d
         self.description: str = data['description']
         self._banner: Optional[int] = _get_as_snowflake(data, 'banner_asset_id')
 
