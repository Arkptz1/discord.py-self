"""
The MIT License (MIT)

Copyright (c) 2015-present Rapptz

Permission is hereby granted, free of charge, to any person obtaining a
copy of this software and associated documentation files (the "Software"),
to deal in the Software without restriction, including without limitation
the rights to use, copy, modify, merge, publish, distribute, sublicense,
and/or sell copies of the Software, and to permit persons to whom the
Software is furnished to do so, subject to the following conditions:

The above copyright notice and this permission notice shall be included in
all copies or substantial portions of the Software.

THE SOFTWARE IS PROVIDED "AS IS", WITHOUT WARRANTY OF ANY KIND, EXPRESS
OR IMPLIED, INCLUDING BUT NOT LIMITED TO THE WARRANTIES OF MERCHANTABILITY,
FITNESS FOR A PARTICULAR PURPOSE AND NONINFRINGEMENT. IN NO EVENT SHALL THE
AUTHORS OR COPYRIGHT HOLDERS BE LIABLE FOR ANY CLAIM, DAMAGES OR OTHER
LIABILITY, WHETHER IN AN ACTION OF CONTRACT, TORT OR OTHERWISE, ARISING
FROM, OUT OF OR IN CONNECTION WITH THE SOFTWARE OR THE USE OR OTHER
DEALINGS IN THE SOFTWARE.
"""

from __future__ import annotations

<<<<<<< HEAD
from typing import Any, ClassVar, Dict, List, Optional, TYPE_CHECKING, Tuple, Union
from .enums import try_enum, ComponentType, ButtonStyle, TextStyle
from .utils import get_slots, MISSING
=======
from asyncio import TimeoutError
from datetime import datetime
from typing import Any, ClassVar, Dict, List, Optional, TYPE_CHECKING, Tuple, Type, TypeVar, Union

from .enums import try_enum, ComponentType, ButtonStyle
from .errors import InvalidData
from .utils import _generate_session_id, get_slots, MISSING, time_snowflake
>>>>>>> 0f2dda9d
from .partial_emoji import PartialEmoji, _EmojiTag

if TYPE_CHECKING:
    from typing_extensions import Self

    from .types.components import (
        Component as ComponentPayload,
        ButtonComponent as ButtonComponentPayload,
        SelectMenu as SelectMenuPayload,
        SelectOption as SelectOptionPayload,
        ActionRow as ActionRowPayload,
        TextInput as TextInputPayload,
    )
    from .emoji import Emoji
    from .message import Message


__all__ = (
    'Component',
    'ActionRow',
    'Button',
    'SelectMenu',
    'SelectOption',
    'TextInput',
)


class Component:
    """Represents a Discord Bot UI Kit Component.

    Currently, the only components supported by Discord are:

    - :class:`ActionRow`
    - :class:`Button`
    - :class:`SelectMenu`

    This class is abstract and cannot be instantiated.

    .. versionadded:: 2.0

    Attributes
    ------------
    type: :class:`ComponentType`
        The type of component.
    """

    __slots__: Tuple[str, ...] = ('type', 'message')

    __repr_info__: ClassVar[Tuple[str, ...]]
    type: ComponentType
    message: Message

    def __repr__(self) -> str:
        attrs = ' '.join(f'{key}={getattr(self, key)!r}' for key in self.__repr_info__)
        return f'<{self.__class__.__name__} {attrs}>'

    @classmethod
    def _raw_construct(cls, **kwargs) -> Self:
        self = cls.__new__(cls)
        for slot in get_slots(cls):
            try:
                value = kwargs[slot]
            except KeyError:
                pass
            else:
                setattr(self, slot, value)
        return self

    def to_dict(self) -> Dict[str, Any]:
        raise NotImplementedError


class ActionRow(Component):
    """Represents a Discord Bot UI Kit Action Row.

    This is a component that holds up to 5 children components in a row.

    This inherits from :class:`Component`.

    .. versionadded:: 2.0

    Attributes
    ------------
    type: :class:`ComponentType`
        The type of component.
    children: List[:class:`Component`]
        The children components that this holds, if any.
    message: :class:`Message`
        The originating message.
    """

    __slots__: Tuple[str, ...] = ('children',)

    __repr_info__: ClassVar[Tuple[str, ...]] = __slots__

    def __init__(self, data: ComponentPayload, message: Message):
        self.message = message
        self.type: ComponentType = try_enum(ComponentType, data['type'])
        self.children: List[Component] = [_component_factory(d, message) for d in data.get('components', [])]

    def to_dict(self) -> ActionRowPayload:
        return {
            'type': int(self.type),
            'components': [child.to_dict() for child in self.children],
        }  # type: ignore - Type checker does not understand these are the same


class Button(Component):
    """Represents a button from the Discord Bot UI Kit.

    This inherits from :class:`Component`.

    .. versionadded:: 2.0

    Attributes
    -----------
    style: :class:`.ButtonStyle`
        The style of the button.
    custom_id: Optional[:class:`str`]
        The ID of the button that gets received during an interaction.
        If this button is for a URL, it does not have a custom ID.
    url: Optional[:class:`str`]
        The URL this button sends you to.
    disabled: :class:`bool`
        Whether the button is disabled or not.
    label: Optional[:class:`str`]
        The label of the button, if any.
    emoji: Optional[:class:`PartialEmoji`]
        The emoji of the button, if available.
    message: :class:`Message`
        The originating message, if any.
    """

    __slots__: Tuple[str, ...] = (
        'style',
        'custom_id',
        'url',
        'disabled',
        'label',
        'emoji',
    )

    __repr_info__: ClassVar[Tuple[str, ...]] = __slots__

    def __init__(self, data: ButtonComponentPayload, message: Message):
        self.message = message
        self.type: ComponentType = try_enum(ComponentType, data['type'])
        self.style: ButtonStyle = try_enum(ButtonStyle, data['style'])
        self.custom_id: Optional[str] = data.get('custom_id')
        self.url: Optional[str] = data.get('url')
        self.disabled: bool = data.get('disabled', False)
        self.label: Optional[str] = data.get('label')
        self.emoji: Optional[PartialEmoji]
        try:
            self.emoji = PartialEmoji.from_dict(data['emoji'])
        except KeyError:
            self.emoji = None

    def to_dict(self) -> ButtonComponentPayload:
        payload = {
            'type': 2,
            'style': int(self.style),
            'label': self.label,
            'disabled': self.disabled,
        }
        if self.custom_id:
            payload['custom_id'] = self.custom_id

        if self.url:
            payload['url'] = self.url

        if self.emoji:
            payload['emoji'] = self.emoji.to_dict()

        return payload  # type: ignore - Type checker does not understand these are the same

    async def click(self):
        """|coro|

        Clicks the button.

        Raises
        -------
        InvalidData
            Didn't receive a response from Discord.
            Doesn't mean the interaction failed.
        NotFound
            The originating message was not found.
        HTTPException
            Clicking the button failed.

        Returns
        --------
        :class:`Interaction`
            The interaction that was created.
        """
        message = self.message
        state = message._state
        payload = {
            'application_id': str(message.application_id or message.author.id),
            'channel_id': str(message.channel.id),
            'data': {
                'component_type': 2,
                'custom_id': self.custom_id,
            },
            'message_flags': message.flags.value,
            'message_id': str(message.id),
            'nonce': str(time_snowflake(datetime.utcnow())),
            'session_id': state.session_id or _generate_session_id(),
            'type': 3,  # Should be an enum but eh
        }
        if message.guild:
            payload['guild_id'] = str(message.guild.id)

        state._interactions[payload['nonce']] = (3, None)
        await state.http.interact(payload)
        try:
            i = await state.client.wait_for(
                'interaction_finish',
                check=lambda d: d.nonce == payload['nonce'],
                timeout=5,
            )
        except TimeoutError as exc:
            raise InvalidData('Did not receive a response from Discord') from exc
        return i


class SelectMenu(Component):
    """Represents a select menu from the Discord Bot UI Kit.

    A select menu is functionally the same as a dropdown, however
    on mobile it renders a bit differently.

    .. versionadded:: 2.0

    Attributes
    ------------
    custom_id: Optional[:class:`str`]
        The ID of the select menu that gets received during an interaction.
    placeholder: Optional[:class:`str`]
        The placeholder text that is shown if nothing is selected, if any.
    min_values: :class:`int`
        The minimum number of items that must be chosen for this select menu.
    max_values: :class:`int`
        The maximum number of items that must be chosen for this select menu.
    options: List[:class:`SelectOption`]
        A list of options that can be selected in this menu.
    disabled: :class:`bool`
        Whether the select is disabled or not.
    hash: :class:`str`
        Unknown.
    message: :class:`Message`
        The originating message, if any.
    """

    __slots__: Tuple[str, ...] = (
        'custom_id',
        'placeholder',
        'min_values',
        'max_values',
        'options',
        'disabled',
        'hash',
    )

    __repr_info__: ClassVar[Tuple[str, ...]] = __slots__

    def __init__(self, data: SelectMenuPayload, message: Message):
        self.message = message
        self.type = ComponentType.select
        self.custom_id: str = data['custom_id']
        self.placeholder: Optional[str] = data.get('placeholder')
        self.min_values: int = data.get('min_values', 1)
        self.max_values: int = data.get('max_values', 1)
        self.options: List[SelectOption] = [SelectOption.from_dict(option) for option in data.get('options', [])]
        self.disabled: bool = data.get('disabled', False)
        self.hash: str = data.get('hash', '')

    def to_dict(self) -> SelectMenuPayload:
        payload: SelectMenuPayload = {
            'type': self.type.value,
            'custom_id': self.custom_id,
            'min_values': self.min_values,
            'max_values': self.max_values,
            'options': [op.to_dict() for op in self.options],
            'disabled': self.disabled,
        }

        if self.placeholder:
            payload['placeholder'] = self.placeholder

        return payload

    async def choose(self, *options: SelectOption):
        """|coro|

        Chooses the given options from the select menu.

        Raises
        -------
        InvalidData
            Didn't receive a response from Discord.
            Doesn't mean the interaction failed.
        NotFound
            The originating message was not found.
        HTTPException
            Choosing the options failed.

        Returns
        --------
        :class:`Interaction`
            The interaction that was created.
        """
        message = self.message
        state = message._state
        payload = {
            'application_id': str(message.application_id),
            'channel_id': str(message.channel.id),
            'data': {
                'component_type': 3,
                'custom_id': self.custom_id,
                'values': [op.value for op in options]
            },
            'message_flags': message.flags.value,
            'message_id': str(message.id),
            'nonce': str(time_snowflake(datetime.utcnow())),
            'session_id': state.session_id or _generate_session_id(),
            'type': 3,  # Should be an enum but eh
        }
        if message.guild:
            payload['guild_id'] = str(message.guild.id)

        state._interactions[payload['nonce']] = (3, None)
        await state.http.interact(payload)
        try:
            i = await state.client.wait_for(
                'interaction_finish',
                check=lambda d: d.nonce == payload['nonce'],
                timeout=5,
            )
        except TimeoutError as exc:
            raise InvalidData('Did not receive a response from Discord') from exc
        return i


class SelectOption:
    """Represents a select menu's option.

    .. versionadded:: 2.0

    Attributes
    -----------
    label: :class:`str`
        The label of the option. This is displayed to users.
        Can only be up to 100 characters.
    value: :class:`str`
        The value of the option. This is not displayed to users.
        If not provided when constructed then it defaults to the
        label. Can only be up to 100 characters.
    description: Optional[:class:`str`]
        An additional description of the option, if any.
        Can only be up to 100 characters.
    emoji: Optional[Union[:class:`str`, :class:`Emoji`, :class:`PartialEmoji`]]
        The emoji of the option, if available.
    default: :class:`bool`
        Whether this option is selected by default.
    """

    __slots__: Tuple[str, ...] = (
        'label',
        'value',
        'description',
        'emoji',
        'default',
    )

    def __init__(
        self,
        *,
        label: str,
        value: str = MISSING,
        description: Optional[str] = None,
        emoji: Optional[Union[str, Emoji, PartialEmoji]] = None,
        default: bool = False,
    ) -> None:
        self.label = label
        self.value = label if value is MISSING else value
        self.description = description

        if emoji is not None:
            if isinstance(emoji, str):
                emoji = PartialEmoji.from_str(emoji)
            elif isinstance(emoji, _EmojiTag):
                emoji = emoji._to_partial()
            else:
                raise TypeError(f'expected emoji to be str, Emoji, or PartialEmoji not {emoji.__class__}')

        self.emoji = emoji
        self.default = default

    def __repr__(self) -> str:
        return (
            f'<SelectOption label={self.label!r} value={self.value!r} description={self.description!r} '
            f'emoji={self.emoji!r} default={self.default!r}>'
        )

    def __str__(self) -> str:
        if self.emoji:
            base = f'{self.emoji} {self.label}'
        else:
            base = self.label

        if self.description:
            return f'{base}\n{self.description}'
        return base

    @classmethod
    def from_dict(cls, data: SelectOptionPayload) -> SelectOption:
        try:
            emoji = PartialEmoji.from_dict(data['emoji'])
        except KeyError:
            emoji = None

        return cls(
            label=data['label'],
            value=data['value'],
            description=data.get('description'),
            emoji=emoji,
            default=data.get('default', False),
        )

    def to_dict(self) -> SelectOptionPayload:
        payload: SelectOptionPayload = {
            'label': self.label,
            'value': self.value,
            'default': self.default,
        }

        if self.emoji:
            payload['emoji'] = self.emoji.to_dict()  # type: ignore - This Dict[str, Any] is compatible with PartialEmoji

        if self.description:
            payload['description'] = self.description

        return payload


<<<<<<< HEAD
class TextInput(Component):
    """Represents a text input from the Discord Bot UI Kit.

    .. note::
        The user constructible and usable type to create a text input is
        :class:`discord.ui.TextInput` not this one.

    .. versionadded:: 2.0

    Attributes
    ------------
    custom_id: Optional[:class:`str`]
        The ID of the text input that gets received during an interaction.
    label: :class:`str`
        The label to display above the text input.
    style: :class:`TextStyle`
        The style of the text input.
    placeholder: Optional[:class:`str`]
        The placeholder text to display when the text input is empty.
    value: Optional[:class:`str`]
        The default value of the text input.
    required: :class:`bool`
        Whether the text input is required.
    min_length: Optional[:class:`int`]
        The minimum length of the text input.
    max_length: Optional[:class:`int`]
        The maximum length of the text input.
    """

    __slots__: Tuple[str, ...] = (
        'style',
        'label',
        'custom_id',
        'placeholder',
        'value',
        'required',
        'min_length',
        'max_length',
    )

    __repr_info__: ClassVar[Tuple[str, ...]] = __slots__

    def __init__(self, data: TextInputPayload) -> None:
        self.type: ComponentType = ComponentType.text_input
        self.style: TextStyle = try_enum(TextStyle, data['style'])
        self.label: str = data['label']
        self.custom_id: str = data['custom_id']
        self.placeholder: Optional[str] = data.get('placeholder')
        self.value: Optional[str] = data.get('value')
        self.required: bool = data.get('required', True)
        self.min_length: Optional[int] = data.get('min_length')
        self.max_length: Optional[int] = data.get('max_length')

    def to_dict(self) -> TextInputPayload:
        payload: TextInputPayload = {
            'type': self.type.value,
            'style': self.style.value,
            'label': self.label,
            'custom_id': self.custom_id,
            'required': self.required,
        }

        if self.placeholder:
            payload['placeholder'] = self.placeholder

        if self.value:
            payload['value'] = self.value

        if self.min_length:
            payload['min_length'] = self.min_length

        if self.max_length:
            payload['max_length'] = self.max_length

        return payload

    @property
    def default(self) -> Optional[str]:
        """Optional[:class:`str`]: The default value of the text input.

        This is an alias to :attr:`value`.
        """
        return self.value


def _component_factory(data: ComponentPayload) -> Component:
=======
def _component_factory(data: ComponentPayload, message: Message) -> Component:
>>>>>>> 0f2dda9d
    component_type = data['type']
    if component_type == 1:
        return ActionRow(data, message)
    elif component_type == 2:
<<<<<<< HEAD
        # The type checker does not properly do narrowing here.
        return Button(data)  # type: ignore
    elif component_type == 3:
        # The type checker does not properly do narrowing here.
        return SelectMenu(data)  # type: ignore
    elif component_type == 4:
        # The type checker does not properly do narrowing here.
        return TextInput(data)  # type: ignore
=======
        return Button(data, message)  # type: ignore
    elif component_type == 3:
        return SelectMenu(data, message)  # type: ignore
>>>>>>> 0f2dda9d
    else:
        as_enum = try_enum(ComponentType, component_type)
        return Component._raw_construct(type=as_enum)<|MERGE_RESOLUTION|>--- conflicted
+++ resolved
@@ -24,19 +24,12 @@
 
 from __future__ import annotations
 
-<<<<<<< HEAD
+from asyncio import TimeoutError
 from typing import Any, ClassVar, Dict, List, Optional, TYPE_CHECKING, Tuple, Union
-from .enums import try_enum, ComponentType, ButtonStyle, TextStyle
-from .utils import get_slots, MISSING
-=======
-from asyncio import TimeoutError
-from datetime import datetime
-from typing import Any, ClassVar, Dict, List, Optional, TYPE_CHECKING, Tuple, Type, TypeVar, Union
-
-from .enums import try_enum, ComponentType, ButtonStyle
+
+from .enums import try_enum, ComponentType, ButtonStyle, TextStyle, InteractionType
 from .errors import InvalidData
-from .utils import _generate_session_id, get_slots, MISSING, time_snowflake
->>>>>>> 0f2dda9d
+from .utils import get_slots, MISSING, time_snowflake, utcnow
 from .partial_emoji import PartialEmoji, _EmojiTag
 
 if TYPE_CHECKING:
@@ -51,6 +44,7 @@
         TextInput as TextInputPayload,
     )
     from .emoji import Emoji
+    from .interactions import Interaction
     from .message import Message
 
 
@@ -195,25 +189,13 @@
         except KeyError:
             self.emoji = None
 
-    def to_dict(self) -> ButtonComponentPayload:
-        payload = {
-            'type': 2,
-            'style': int(self.style),
-            'label': self.label,
-            'disabled': self.disabled,
+    def to_dict(self) -> dict:
+        return {
+            'component_type': self.type.value,
+            'custom_id': self.custom_id,
         }
-        if self.custom_id:
-            payload['custom_id'] = self.custom_id
-
-        if self.url:
-            payload['url'] = self.url
-
-        if self.emoji:
-            payload['emoji'] = self.emoji.to_dict()
-
-        return payload  # type: ignore - Type checker does not understand these are the same
-
-    async def click(self):
+
+    async def click(self) -> Union[str, Interaction]:
         """|coro|
 
         Clicks the button.
@@ -221,8 +203,8 @@
         Raises
         -------
         InvalidData
-            Didn't receive a response from Discord.
-            Doesn't mean the interaction failed.
+            Didn't receive a response from Discord
+            (doesn't mean the interaction failed).
         NotFound
             The originating message was not found.
         HTTPException
@@ -230,37 +212,29 @@
 
         Returns
         --------
-        :class:`Interaction`
-            The interaction that was created.
+        Union[:class:`str`, :class:`Interaction`]
+            The button's URL or the interaction that was created.
         """
+        if self.url:
+            return self.url
+
         message = self.message
         state = message._state
-        payload = {
-            'application_id': str(message.application_id or message.author.id),
-            'channel_id': str(message.channel.id),
-            'data': {
-                'component_type': 2,
-                'custom_id': self.custom_id,
-            },
-            'message_flags': message.flags.value,
-            'message_id': str(message.id),
-            'nonce': str(time_snowflake(datetime.utcnow())),
-            'session_id': state.session_id or _generate_session_id(),
-            'type': 3,  # Should be an enum but eh
-        }
-        if message.guild:
-            payload['guild_id'] = str(message.guild.id)
-
-        state._interactions[payload['nonce']] = (3, None)
-        await state.http.interact(payload)
+        nonce = str(time_snowflake(utcnow()))
+        type = InteractionType.component
+
+        state._interaction_cache[nonce] = (int(type), None, message.channel)
         try:
+            await state.http.interact(type, self.to_dict(), message.channel, message, nonce=nonce)
             i = await state.client.wait_for(
                 'interaction_finish',
-                check=lambda d: d.nonce == payload['nonce'],
-                timeout=5,
+                check=lambda d: d.nonce == nonce,
+                timeout=7,
             )
         except TimeoutError as exc:
             raise InvalidData('Did not receive a response from Discord') from exc
+        finally:  # Cleanup even if we failed
+            state._interaction_cache.pop(nonce, None)
         return i
 
 
@@ -315,22 +289,14 @@
         self.disabled: bool = data.get('disabled', False)
         self.hash: str = data.get('hash', '')
 
-    def to_dict(self) -> SelectMenuPayload:
-        payload: SelectMenuPayload = {
-            'type': self.type.value,
+    def to_dict(self, options: Tuple[SelectOption]) -> dict:
+        return {
+            'compontent_type': self.type.value,
             'custom_id': self.custom_id,
-            'min_values': self.min_values,
-            'max_values': self.max_values,
-            'options': [op.to_dict() for op in self.options],
-            'disabled': self.disabled,
+            'values': [option.value for option in options]
         }
 
-        if self.placeholder:
-            payload['placeholder'] = self.placeholder
-
-        return payload
-
-    async def choose(self, *options: SelectOption):
+    async def choose(self, *options: SelectOption) -> Interaction:
         """|coro|
 
         Chooses the given options from the select menu.
@@ -338,8 +304,8 @@
         Raises
         -------
         InvalidData
-            Didn't receive a response from Discord.
-            Doesn't mean the interaction failed.
+            Didn't receive a response from Discord
+            (doesn't mean the interaction failed).
         NotFound
             The originating message was not found.
         HTTPException
@@ -352,30 +318,16 @@
         """
         message = self.message
         state = message._state
-        payload = {
-            'application_id': str(message.application_id),
-            'channel_id': str(message.channel.id),
-            'data': {
-                'component_type': 3,
-                'custom_id': self.custom_id,
-                'values': [op.value for op in options]
-            },
-            'message_flags': message.flags.value,
-            'message_id': str(message.id),
-            'nonce': str(time_snowflake(datetime.utcnow())),
-            'session_id': state.session_id or _generate_session_id(),
-            'type': 3,  # Should be an enum but eh
-        }
-        if message.guild:
-            payload['guild_id'] = str(message.guild.id)
-
-        state._interactions[payload['nonce']] = (3, None)
-        await state.http.interact(payload)
+        nonce = str(time_snowflake(utcnow()))
+        type = InteractionType.component
+
+        state._interaction_cache[nonce] = (int(type), None, message.channel)
+        await state.http.interact(type, self.to_dict(options), message.channel, message, nonce=nonce)
         try:
             i = await state.client.wait_for(
                 'interaction_finish',
-                check=lambda d: d.nonce == payload['nonce'],
-                timeout=5,
+                check=lambda d: d.nonce == nonce,
+                timeout=7,
             )
         except TimeoutError as exc:
             raise InvalidData('Did not receive a response from Discord') from exc
@@ -468,29 +420,9 @@
             default=data.get('default', False),
         )
 
-    def to_dict(self) -> SelectOptionPayload:
-        payload: SelectOptionPayload = {
-            'label': self.label,
-            'value': self.value,
-            'default': self.default,
-        }
-
-        if self.emoji:
-            payload['emoji'] = self.emoji.to_dict()  # type: ignore - This Dict[str, Any] is compatible with PartialEmoji
-
-        if self.description:
-            payload['description'] = self.description
-
-        return payload
-
-
-<<<<<<< HEAD
+
 class TextInput(Component):
     """Represents a text input from the Discord Bot UI Kit.
-
-    .. note::
-        The user constructible and usable type to create a text input is
-        :class:`discord.ui.TextInput` not this one.
 
     .. versionadded:: 2.0
 
@@ -519,7 +451,8 @@
         'label',
         'custom_id',
         'placeholder',
-        'value',
+        '_value',
+        '_answer',
         'required',
         'min_length',
         'max_length',
@@ -527,71 +460,72 @@
 
     __repr_info__: ClassVar[Tuple[str, ...]] = __slots__
 
-    def __init__(self, data: TextInputPayload) -> None:
+    def __init__(self, data: TextInputPayload, _ = MISSING) -> None:
         self.type: ComponentType = ComponentType.text_input
         self.style: TextStyle = try_enum(TextStyle, data['style'])
         self.label: str = data['label']
         self.custom_id: str = data['custom_id']
         self.placeholder: Optional[str] = data.get('placeholder')
-        self.value: Optional[str] = data.get('value')
+        self._value: Optional[str] = data.get('value')
         self.required: bool = data.get('required', True)
         self.min_length: Optional[int] = data.get('min_length')
         self.max_length: Optional[int] = data.get('max_length')
 
-    def to_dict(self) -> TextInputPayload:
-        payload: TextInputPayload = {
+    def to_dict(self) -> dict:
+        return {
             'type': self.type.value,
-            'style': self.style.value,
-            'label': self.label,
             'custom_id': self.custom_id,
-            'required': self.required,
+            'value': self.value,
         }
 
-        if self.placeholder:
-            payload['placeholder'] = self.placeholder
-
-        if self.value:
-            payload['value'] = self.value
-
-        if self.min_length:
-            payload['min_length'] = self.min_length
-
-        if self.max_length:
-            payload['max_length'] = self.max_length
-
-        return payload
+    @property
+    def value(self) -> Optional[str]:
+        """Optional[:class:`str]`: The current value of the text input. Defaults to :attr:`default`.
+
+        This can be set to change the answer to the text input.
+        """
+        return getattr(self, '_answer', self._value)
+
+    @value.setter
+    def value(self, value: Optional[str]) -> None:
+        length = len(value) if value is not None else 0
+        if (self.required or value is not None) and ((self.min_length is not None and length < self.min_length) or (self.max_length is not None and length > self.max_length)):
+            raise ValueError(f'value cannot be shorter than {self.min_length or 0} or longer than {self.max_length or "infinity"}')
+
+        self._answer = value
 
     @property
     def default(self) -> Optional[str]:
-        """Optional[:class:`str`]: The default value of the text input.
-
-        This is an alias to :attr:`value`.
+        """Optional[:class:`str`]: The default value of the text input."""
+        return self._value
+
+    def answer(self, value: Optional[str], /) -> None:
+        """A shorthand method to answer the text input.
+
+        Parameters
+        ----------
+        value: Optional[:class:`str`]
+            The value to set the answer to.
+
+        Raises
+        ------
+        ValueError
+            The answer is shorter than :attr:`min_length` or longer than :attr:`max_length`.
         """
-        return self.value
-
-
-def _component_factory(data: ComponentPayload) -> Component:
-=======
-def _component_factory(data: ComponentPayload, message: Message) -> Component:
->>>>>>> 0f2dda9d
+        self.value = value
+
+
+def _component_factory(data: ComponentPayload, message: Message = MISSING) -> Component:
+    # The type checker does not properly do narrowing here
     component_type = data['type']
     if component_type == 1:
         return ActionRow(data, message)
     elif component_type == 2:
-<<<<<<< HEAD
-        # The type checker does not properly do narrowing here.
-        return Button(data)  # type: ignore
-    elif component_type == 3:
-        # The type checker does not properly do narrowing here.
-        return SelectMenu(data)  # type: ignore
-    elif component_type == 4:
-        # The type checker does not properly do narrowing here.
-        return TextInput(data)  # type: ignore
-=======
         return Button(data, message)  # type: ignore
     elif component_type == 3:
         return SelectMenu(data, message)  # type: ignore
->>>>>>> 0f2dda9d
+    elif component_type == 4:
+        return TextInput(data, message)  # type: ignore
     else:
         as_enum = try_enum(ComponentType, component_type)
         return Component._raw_construct(type=as_enum)