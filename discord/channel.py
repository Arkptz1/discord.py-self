--- conflicted
+++ resolved
@@ -1834,7 +1834,6 @@
         self.me: ClientUser = me
         self.id: int = int(data['id'])
 
-<<<<<<< HEAD
     def _get_voice_client_key(self) -> Tuple[int, str]:
         return self.me.id, 'self_id'
 
@@ -1844,11 +1843,8 @@
     def _add_call(self, **kwargs) -> PrivateCall:
         return PrivateCall(**kwargs)
 
-    async def _get_channel(self):
+    async def _get_channel(self) -> Self:
         await self._state.access_private_channel(self.id)
-=======
-    async def _get_channel(self) -> Self:
->>>>>>> 181fc42b
         return self
 
     def _initial_ring(self):
@@ -2063,18 +2059,14 @@
         else:
             self.owner = utils.find(lambda u: u.id == self.owner_id, self.recipients)
 
-<<<<<<< HEAD
     def _get_voice_client_key(self) -> Tuple[int, str]:
         return self.me.id, 'self_id'
 
     def _get_voice_state_pair(self) -> Tuple[int, int]:
         return self.me.id, self.id
 
-    async def _get_channel(self):
+    async def _get_channel(self) -> Self:
         await self._state.access_private_channel(self.id)
-=======
-    async def _get_channel(self) -> Self:
->>>>>>> 181fc42b
         return self
 
     def _initial_ring(self):
