--- conflicted
+++ resolved
@@ -23,65 +23,36 @@
 """
 
 from __future__ import annotations
-<<<<<<< HEAD
-from typing import Any, Dict, List, Optional, TYPE_CHECKING, Tuple, Union
-import asyncio
-import datetime
 
-from . import utils
-from .enums import try_enum, InteractionType, InteractionResponseType
-from .errors import InteractionResponded, HTTPException, ClientException
-from .flags import MessageFlags
-from .channel import PartialMessageable, ChannelType
-
-from .user import User
-from .member import Member
-from .message import Message, Attachment
-from .object import Object
-from .permissions import Permissions
-from .http import handle_message_parameters
-from .webhook.async_ import async_context, Webhook, interaction_response_params, interaction_message_response_params
-=======
-
-from typing import Optional, TYPE_CHECKING
->>>>>>> 0f2dda9d
+from typing import Optional, TYPE_CHECKING, Union
 
 from .enums import InteractionType, try_enum
+from .utils import cached_slot_property, find, MISSING
 
 if TYPE_CHECKING:
-<<<<<<< HEAD
-    from .types.interactions import (
-        Interaction as InteractionPayload,
-        InteractionData,
-    )
-    from .client import Client
+    from .channel import DMChannel, GroupChannel, TextChannel
     from .guild import Guild
+    from .message import Message
+    from .modal import Modal
     from .state import ConnectionState
-    from .file import File
-    from .mentions import AllowedMentions
-    from aiohttp import ClientSession
-    from .embeds import Embed
-    from .ui.view import View
-    from .app_commands.models import Choice, ChoiceT
-    from .ui.modal import Modal
-    from .channel import VoiceChannel, StageChannel, TextChannel, CategoryChannel, StoreChannel, PartialMessageable
     from .threads import Thread
-
-    InteractionChannel = Union[
-        VoiceChannel, StageChannel, TextChannel, CategoryChannel, StoreChannel, Thread, PartialMessageable
-    ]
-
-MISSING: Any = utils.MISSING
-=======
-    from .state import ConnectionState
     from .types.snowflake import Snowflake
     from .types.user import User as UserPayload
     from .user import BaseUser, ClientUser
->>>>>>> 0f2dda9d
+
+    MessageableChannel = Union[TextChannel, Thread, DMChannel, GroupChannel]
+
+# fmt: off
+__all__ = (
+    'Interaction',
+)
+# fmt: on
 
 
 class Interaction:
     """Represents an interaction.
+
+    .. versionadded:: 2.0
 
     Attributes
     ------------
@@ -92,916 +63,98 @@
     name: Optional[:class:`str`]
         The name of the application command, if applicable.
     type: :class:`InteractionType`
-<<<<<<< HEAD
-        The interaction type.
-    guild_id: Optional[:class:`int`]
-        The guild ID the interaction was sent from.
-    channel_id: Optional[:class:`int`]
-        The channel ID the interaction was sent from.
-    application_id: :class:`int`
-        The application ID that the interaction was for.
-    user: Union[:class:`User`, :class:`Member`]
-        The user or member that sent the interaction.
-    message: Optional[:class:`Message`]
-        The message that sent this interaction.
-    token: :class:`str`
-        The token to continue the interaction. These are valid
-        for 15 minutes.
-    data: :class:`dict`
-        The raw interaction data.
-    """
-
-    __slots__: Tuple[str, ...] = (
-        'id',
-        'type',
-        'guild_id',
-        'channel_id',
-        'data',
-        'application_id',
-        'message',
-        'user',
-        'token',
-        'version',
-        '_permissions',
-        '_state',
-        '_client',
-        '_session',
-        '_original_message',
-        '_cs_response',
-        '_cs_followup',
-        '_cs_channel',
-    )
-
-    def __init__(self, *, data: InteractionPayload, state: ConnectionState):
-        self._state: ConnectionState = state
-        self._client: Client = state._get_client()
-        self._session: ClientSession = state.http._HTTPClient__session  # type: ignore - Mangled attribute for __session
-        self._original_message: Optional[InteractionMessage] = None
-        self._from_data(data)
-
-    def _from_data(self, data: InteractionPayload):
-        self.id: int = int(data['id'])
-        self.type: InteractionType = try_enum(InteractionType, data['type'])
-        self.data: Optional[InteractionData] = data.get('data')
-        self.token: str = data['token']
-        self.version: int = data['version']
-        self.channel_id: Optional[int] = utils._get_as_snowflake(data, 'channel_id')
-        self.guild_id: Optional[int] = utils._get_as_snowflake(data, 'guild_id')
-        self.application_id: int = int(data['application_id'])
-
-        self.message: Optional[Message]
-        try:
-            # The channel and message payloads are mismatched yet handled properly at runtime
-            self.message = Message(state=self._state, channel=self.channel, data=data['message'])  # type: ignore
-        except KeyError:
-            self.message = None
-
-        self.user: Union[User, Member] = MISSING
-        self._permissions: int = 0
-
-        # TODO: there's a potential data loss here
-        if self.guild_id:
-            guild = self.guild or Object(id=self.guild_id)
-            try:
-                member = data['member']  # type: ignore - The key is optional and handled
-            except KeyError:
-                pass
-            else:
-                # The fallback to Object for guild causes a type check error but is explicitly allowed here
-                self.user = Member(state=self._state, guild=guild, data=member)  # type: ignore
-                self._permissions = self.user._permissions or 0
-        else:
-            try:
-                self.user = User(state=self._state, data=data['user'])  # type: ignore - The key is optional and handled
-            except KeyError:
-                pass
-
-    @property
-    def client(self) -> Client:
-        """:class:`Client`: The client that is handling this interaction."""
-        return self._client
-
-    @property
-    def guild(self) -> Optional[Guild]:
-        """Optional[:class:`Guild`]: The guild the interaction was sent from."""
-        return self._state and self._state._get_guild(self.guild_id)
-
-    @utils.cached_slot_property('_cs_channel')
-    def channel(self) -> Optional[InteractionChannel]:
-        """Optional[Union[:class:`abc.GuildChannel`, :class:`PartialMessageable`, :class:`Thread`]]: The channel the interaction was sent from.
-
-        Note that due to a Discord limitation, DM channels are not resolved since there is
-        no data to complete them. These are :class:`PartialMessageable` instead.
-        """
-        guild = self.guild
-        channel = guild and guild._resolve_channel(self.channel_id)
-        if channel is None:
-            if self.channel_id is not None:
-                type = ChannelType.text if self.guild_id is not None else ChannelType.private
-                return PartialMessageable(state=self._state, id=self.channel_id, type=type)
-            return None
-        return channel
-
-    @property
-    def permissions(self) -> Permissions:
-        """:class:`Permissions`: The resolved permissions of the member in the channel, including overwrites.
-
-        In a non-guild context where this doesn't apply, an empty permissions object is returned.
-        """
-        return Permissions(self._permissions)
-
-    @utils.cached_slot_property('_cs_response')
-    def response(self) -> InteractionResponse:
-        """:class:`InteractionResponse`: Returns an object responsible for handling responding to the interaction.
-
-        A response can only be done once. If secondary messages need to be sent, consider using :attr:`followup`
-        instead.
-        """
-        return InteractionResponse(self)
-
-    @utils.cached_slot_property('_cs_followup')
-    def followup(self) -> Webhook:
-        """:class:`Webhook`: Returns the follow up webhook for follow up interactions."""
-        payload = {
-            'id': self.application_id,
-            'type': 3,
-            'token': self.token,
-        }
-        return Webhook.from_state(data=payload, state=self._state)
-
-    @property
-    def created_at(self) -> datetime.datetime:
-        """:class:`datetime.datetime`: When the interaction was created."""
-        return utils.snowflake_time(self.id)
-
-    @property
-    def expires_at(self) -> datetime.datetime:
-        """:class:`datetime.datetime`: When the interaction expires."""
-        return self.created_at + datetime.timedelta(minutes=15)
-
-    def is_expired(self) -> bool:
-        """:class:`bool`: Returns ``True`` if the interaction is expired."""
-        return utils.utcnow() >= self.expires_at
-
-    async def original_message(self) -> InteractionMessage:
-        """|coro|
-
-        Fetches the original interaction response message associated with the interaction.
-
-        If the interaction response was :meth:`InteractionResponse.send_message` then this would
-        return the message that was sent using that response. Otherwise, this would return
-        the message that triggered the interaction.
-
-        Repeated calls to this will return a cached value.
-
-        Raises
-        -------
-        HTTPException
-            Fetching the original response message failed.
-        ClientException
-            The channel for the message could not be resolved.
-
-        Returns
-        --------
-        InteractionMessage
-            The original interaction response message.
-        """
-
-        if self._original_message is not None:
-            return self._original_message
-
-        # TODO: fix later to not raise?
-        channel = self.channel
-        if channel is None:
-            raise ClientException('Channel for message could not be resolved')
-
-        adapter = async_context.get()
-        data = await adapter.get_original_interaction_response(
-            application_id=self.application_id,
-            token=self.token,
-            session=self._session,
-        )
-        state = _InteractionMessageState(self, self._state)
-        # The state and channel parameters are mocked here
-        message = InteractionMessage(state=state, channel=channel, data=data)  # type: ignore
-        self._original_message = message
-        return message
-
-    async def edit_original_message(
-=======
         The type of interaction.
-    successful: Optional[:class:`bool`]
+    successful: :class:`bool`
         Whether the interaction succeeded.
         If this is your interaction, this is not immediately available.
         It is filled when Discord notifies us about the outcome of the interaction.
-    user: :class:`User`
-        The user who initiated the interaction.
+    user: Union[:class:`Member`, :class:`abc.User`]
+        The :class:`Member` who initiated the interaction.
+        If :attr:`channel` is a private channel or the
+        user has the left the guild, then it is a :class:`User` instead.
+    modal: Optional[:class:`Modal`]
+        The modal that is in response to this interaction.
+        This is not immediately available and is filled when the modal is dispatched.
     """
 
-    __slots__ = ('id', 'type', 'nonce', 'user', 'name', 'successful')
+    __slots__ = ('id', 'type', 'nonce', 'user', 'name', 'successful', 'modal', '_cs_message', '_cs_channel', '_state')
 
     def __init__(
->>>>>>> 0f2dda9d
         self,
         id: int,
         type: int,
         nonce: Optional[Snowflake] = None,
         *,
-<<<<<<< HEAD
-        content: Optional[str] = MISSING,
-        embeds: List[Embed] = MISSING,
-        embed: Optional[Embed] = MISSING,
-        attachments: List[Union[Attachment, File]] = MISSING,
-        view: Optional[View] = MISSING,
-        allowed_mentions: Optional[AllowedMentions] = None,
-    ) -> InteractionMessage:
-        """|coro|
-
-        Edits the original interaction response message.
-
-        This is a lower level interface to :meth:`InteractionMessage.edit` in case
-        you do not want to fetch the message and save an HTTP request.
-
-        This method is also the only way to edit the original message if
-        the message sent was ephemeral.
-
-        Parameters
-        ------------
-        content: Optional[:class:`str`]
-            The content to edit the message with or ``None`` to clear it.
-        embeds: List[:class:`Embed`]
-            A list of embeds to edit the message with.
-        embed: Optional[:class:`Embed`]
-            The embed to edit the message with. ``None`` suppresses the embeds.
-            This should not be mixed with the ``embeds`` parameter.
-        attachments: List[Union[:class:`Attachment`, :class:`File`]]
-            A list of attachments to keep in the message as well as new files to upload. If ``[]`` is passed
-            then all attachments are removed.
-
-            .. note::
-
-                New files will always appear after current attachments.
-
-        allowed_mentions: :class:`AllowedMentions`
-            Controls the mentions being processed in this message.
-            See :meth:`.abc.Messageable.send` for more information.
-        view: Optional[:class:`~discord.ui.View`]
-            The updated view to update this message with. If ``None`` is passed then
-            the view is removed.
-
-        Raises
-        -------
-        HTTPException
-            Editing the message failed.
-        Forbidden
-            Edited a message that is not yours.
-        TypeError
-            You specified both ``embed`` and ``embeds``
-        ValueError
-            The length of ``embeds`` was invalid.
-
-        Returns
-        --------
-        :class:`InteractionMessage`
-            The newly edited message.
-        """
-
-        previous_mentions: Optional[AllowedMentions] = self._state.allowed_mentions
-        params = handle_message_parameters(
-            content=content,
-            attachments=attachments,
-            embed=embed,
-            embeds=embeds,
-            view=view,
-            allowed_mentions=allowed_mentions,
-            previous_allowed_mentions=previous_mentions,
-        )
-        adapter = async_context.get()
-        data = await adapter.edit_original_interaction_response(
-            self.application_id,
-            self.token,
-            session=self._session,
-            payload=params.payload,
-            multipart=params.multipart,
-            files=params.files,
-        )
-
-        # The message channel types should always match
-        message = InteractionMessage(state=self._state, channel=self.channel, data=data)  # type: ignore
-        if view and not view.is_finished():
-            self._state.store_view(view, message.id)
-        return message
-
-    async def delete_original_message(self) -> None:
-        """|coro|
-
-        Deletes the original interaction response message.
-
-        This is a lower level interface to :meth:`InteractionMessage.delete` in case
-        you do not want to fetch the message and save an HTTP request.
-
-        Raises
-        -------
-        HTTPException
-            Deleting the message failed.
-        Forbidden
-            Deleted a message that is not yours.
-        """
-        adapter = async_context.get()
-        await adapter.delete_original_interaction_response(
-            self.application_id,
-            self.token,
-            session=self._session,
-        )
-
-
-class InteractionResponse:
-    """Represents a Discord interaction response.
-
-    This type can be accessed through :attr:`Interaction.response`.
-
-    .. versionadded:: 2.0
-    """
-
-    __slots__: Tuple[str, ...] = (
-        '_responded',
-        '_parent',
-    )
-
-    def __init__(self, parent: Interaction):
-        self._parent: Interaction = parent
-        self._responded: bool = False
-
-    def is_done(self) -> bool:
-        """:class:`bool`: Indicates whether an interaction response has been done before.
-
-        An interaction can only be responded to once.
-        """
-        return self._responded
-
-    async def defer(self, *, ephemeral: bool = False, thinking: bool = False) -> None:
-        """|coro|
-
-        Defers the interaction response.
-
-        This is typically used when the interaction is acknowledged
-        and a secondary action will be done later.
-
-        This is only supported with the following interaction types:
-
-        - :attr:`InteractionType.application_command`
-        - :attr:`InteractionType.component`
-        - :attr:`InteractionType.modal_submit`
-
-        Parameters
-        -----------
-        ephemeral: :class:`bool`
-            Indicates whether the deferred message will eventually be ephemeral.
-            This only applies to :attr:`InteractionType.application_command` interactions, or if ``thinking`` is ``True``.
-        thinking: :class:`bool`
-            Indicates whether the deferred type should be :attr:`InteractionResponseType.deferred_channel_message`
-            instead of the default :attr:`InteractionResponseType.deferred_message_update` if both are valid.
-            In UI terms, this is represented as if the bot is thinking of a response. It is your responsibility to
-            eventually send a followup message via :attr:`Interaction.followup` to make this thinking state go away.
-            Application commands (AKA Slash commands) cannot use :attr:`InteractionResponseType.deferred_message_update`.
-
-        Raises
-        -------
-        HTTPException
-            Deferring the interaction failed.
-        InteractionResponded
-            This interaction has already been responded to before.
-        """
-        if self._responded:
-            raise InteractionResponded(self._parent)
-
-        defer_type: int = 0
-        data: Optional[Dict[str, Any]] = None
-        parent = self._parent
-        if parent.type is InteractionType.component or parent.type is InteractionType.modal_submit:
-            defer_type = (
-                InteractionResponseType.deferred_channel_message.value
-                if thinking
-                else InteractionResponseType.deferred_message_update.value
-            )
-            if thinking and ephemeral:
-                data = {'flags': 64}
-        elif parent.type is InteractionType.application_command:
-            defer_type = InteractionResponseType.deferred_channel_message.value
-            if ephemeral:
-                data = {'flags': 64}
-
-        if defer_type:
-            adapter = async_context.get()
-            params = interaction_response_params(type=defer_type, data=data)
-            await adapter.create_interaction_response(parent.id, parent.token, session=parent._session, params=params)
-            self._responded = True
-
-    async def pong(self) -> None:
-        """|coro|
-
-        Pongs the ping interaction.
-
-        This should rarely be used.
-
-        Raises
-        -------
-        HTTPException
-            Ponging the interaction failed.
-        InteractionResponded
-            This interaction has already been responded to before.
-        """
-        if self._responded:
-            raise InteractionResponded(self._parent)
-
-        parent = self._parent
-        if parent.type is InteractionType.ping:
-            adapter = async_context.get()
-            params = interaction_response_params(InteractionResponseType.pong.value)
-            await adapter.create_interaction_response(parent.id, parent.token, session=parent._session, params=params)
-            self._responded = True
-
-    async def send_message(
-        self,
-        content: Optional[Any] = None,
-        *,
-        embed: Embed = MISSING,
-        embeds: List[Embed] = MISSING,
-        file: File = MISSING,
-        files: List[File] = MISSING,
-        view: View = MISSING,
-        tts: bool = False,
-        ephemeral: bool = False,
-        allowed_mentions: AllowedMentions = MISSING,
-        suppress_embeds: bool = False,
-    ) -> None:
-        """|coro|
-
-        Responds to this interaction by sending a message.
-
-        Parameters
-        -----------
-        content: Optional[:class:`str`]
-            The content of the message to send.
-        embeds: List[:class:`Embed`]
-            A list of embeds to send with the content. Maximum of 10. This cannot
-            be mixed with the ``embed`` parameter.
-        embed: :class:`Embed`
-            The rich embed for the content to send. This cannot be mixed with
-            ``embeds`` parameter.
-        file: :class:`~discord.File`
-            The file to upload.
-        files: List[:class:`~discord.File`]
-            A list of files to upload. Must be a maximum of 10.
-        tts: :class:`bool`
-            Indicates if the message should be sent using text-to-speech.
-        view: :class:`discord.ui.View`
-            The view to send with the message.
-        ephemeral: :class:`bool`
-            Indicates if the message should only be visible to the user who started the interaction.
-            If a view is sent with an ephemeral message and it has no timeout set then the timeout
-            is set to 15 minutes.
-        allowed_mentions: :class:`~discord.AllowedMentions`
-            Controls the mentions being processed in this message. See :meth:`.abc.Messageable.send` for
-            more information.
-        suppress_embeds: :class:`bool`
-            Whether to suppress embeds for the message. This sends the message without any embeds if set to ``True``.
-
-            .. versionadded:: 2.0
-
-        Raises
-        -------
-        HTTPException
-            Sending the message failed.
-        TypeError
-            You specified both ``embed`` and ``embeds`` or ``file`` and ``files``.
-        ValueError
-            The length of ``embeds`` was invalid.
-        InteractionResponded
-            This interaction has already been responded to before.
-        """
-        if self._responded:
-            raise InteractionResponded(self._parent)
-
-        if ephemeral or suppress_embeds:
-            flags = MessageFlags._from_value(0)
-            flags.ephemeral = ephemeral
-            flags.suppress_embeds = suppress_embeds
-        else:
-            flags = MISSING
-
-        parent = self._parent
-        adapter = async_context.get()
-        params = interaction_message_response_params(
-            type=InteractionResponseType.channel_message.value,
-            content=content,
-            tts=tts,
-            embeds=embeds,
-            embed=embed,
-            file=file,
-            files=files,
-            previous_allowed_mentions=parent._state.allowed_mentions,
-            allowed_mentions=allowed_mentions,
-            flags=flags,
-            view=view,
-        )
-
-        await adapter.create_interaction_response(
-            parent.id,
-            parent.token,
-            session=parent._session,
-            params=params,
-        )
-
-        if view is not MISSING:
-            if ephemeral and view.timeout is None:
-                view.timeout = 15 * 60.0
-
-            self._parent._state.store_view(view)
-
-        self._responded = True
-
-    async def edit_message(
-        self,
-        *,
-        content: Optional[Any] = MISSING,
-        embed: Optional[Embed] = MISSING,
-        embeds: List[Embed] = MISSING,
-        attachments: List[Union[Attachment, File]] = MISSING,
-        view: Optional[View] = MISSING,
-        allowed_mentions: Optional[AllowedMentions] = MISSING,
-    ) -> None:
-        """|coro|
-
-        Responds to this interaction by editing the original message of
-        a component interaction.
-
-        Parameters
-        -----------
-        content: Optional[:class:`str`]
-            The new content to replace the message with. ``None`` removes the content.
-        embeds: List[:class:`Embed`]
-            A list of embeds to edit the message with.
-        embed: Optional[:class:`Embed`]
-            The embed to edit the message with. ``None`` suppresses the embeds.
-            This should not be mixed with the ``embeds`` parameter.
-        attachments: List[Union[:class:`Attachment`, :class:`File`]]
-            A list of attachments to keep in the message as well as new files to upload. If ``[]`` is passed
-            then all attachments are removed.
-
-            .. note::
-
-                New files will always appear after current attachments.
-
-        view: Optional[:class:`~discord.ui.View`]
-            The updated view to update this message with. If ``None`` is passed then
-            the view is removed.
-        allowed_mentions: Optional[:class:`~discord.AllowedMentions`]
-            Controls the mentions being processed in this message. See :meth:`.Message.edit`
-            for more information.
-
-        Raises
-        -------
-        HTTPException
-            Editing the message failed.
-        TypeError
-            You specified both ``embed`` and ``embeds``.
-        InteractionResponded
-            This interaction has already been responded to before.
-        """
-        if self._responded:
-            raise InteractionResponded(self._parent)
-
-        parent = self._parent
-        msg = parent.message
-        state = parent._state
-        message_id = msg.id if msg else None
-        if parent.type is not InteractionType.component:
-            return
-
-        if view is not MISSING and message_id is not None:
-            state.prevent_view_updates_for(message_id)
-
-        adapter = async_context.get()
-        params = interaction_message_response_params(
-            type=InteractionResponseType.message_update.value,
-            content=content,
-            embed=embed,
-            embeds=embeds,
-            view=view,
-            attachments=attachments,
-            previous_allowed_mentions=parent._state.allowed_mentions,
-            allowed_mentions=allowed_mentions,
-        )
-
-        await adapter.create_interaction_response(
-            parent.id,
-            parent.token,
-            session=parent._session,
-            params=params,
-        )
-
-        if view and not view.is_finished():
-            state.store_view(view, message_id)
-
-        self._responded = True
-
-    async def send_modal(self, modal: Modal, /):
-        """|coro|
-
-        Responds to this interaction by sending a modal.
-
-        Parameters
-        -----------
-        modal: :class:`~discord.ui.Modal`
-            The modal to send.
-
-        Raises
-        -------
-        HTTPException
-            Sending the modal failed.
-        InteractionResponded
-            This interaction has already been responded to before.
-        """
-        if self._responded:
-            raise InteractionResponded(self._parent)
-
-        parent = self._parent
-
-        adapter = async_context.get()
-
-        params = interaction_response_params(InteractionResponseType.modal.value, modal.to_dict())
-        await adapter.create_interaction_response(
-            parent.id,
-            parent.token,
-            session=parent._session,
-            params=params,
-        )
-
-        self._parent._state.store_view(modal)
-        self._responded = True
-
-    async def autocomplete(self, choices: List[Choice[ChoiceT]]) -> None:
-        """|coro|
-
-        Responds to this interaction by giving the user the choices they can use.
-
-        Parameters
-        -----------
-        choices: List[:class:`~discord.app_commands.Choice`]
-            The list of new choices as the user is typing.
-
-        Raises
-        -------
-        HTTPException
-            Sending the choices failed.
-        ValueError
-            This interaction cannot respond with autocomplete.
-        InteractionResponded
-            This interaction has already been responded to before.
-        """
-        if self._responded:
-            raise InteractionResponded(self._parent)
-
-        payload: Dict[str, Any] = {
-            'choices': [option.to_dict() for option in choices],
-        }
-
-        parent = self._parent
-        if parent.type is not InteractionType.autocomplete:
-            raise ValueError('cannot respond to this interaction with autocomplete.')
-
-        adapter = async_context.get()
-        params = interaction_response_params(type=InteractionResponseType.autocomplete_result.value, data=payload)
-        await adapter.create_interaction_response(
-            parent.id,
-            parent.token,
-            session=parent._session,
-            params=params,
-        )
-
-        self._responded = True
-
-
-class _InteractionMessageState:
-    __slots__ = ('_parent', '_interaction')
-
-    def __init__(self, interaction: Interaction, parent: ConnectionState):
-        self._interaction: Interaction = interaction
-        self._parent: ConnectionState = parent
-
-    def _get_guild(self, guild_id):
-        return self._parent._get_guild(guild_id)
-
-    def store_user(self, data):
-        return self._parent.store_user(data)
-
-    def create_user(self, data):
-        return self._parent.create_user(data)
-
-    @property
-    def http(self):
-        return self._parent.http
-
-    def __getattr__(self, attr):
-        return getattr(self._parent, attr)
-
-
-class InteractionMessage(Message):
-    """Represents the original interaction response message.
-
-    This allows you to edit or delete the message associated with
-    the interaction response. To retrieve this object see :meth:`Interaction.original_message`.
-
-    This inherits from :class:`discord.Message` with changes to
-    :meth:`edit` and :meth:`delete` to work.
-
-    .. versionadded:: 2.0
-    """
-
-    __slots__ = ()
-    _state: _InteractionMessageState
-
-    async def edit(
-        self,
-        content: Optional[str] = MISSING,
-        embeds: List[Embed] = MISSING,
-        embed: Optional[Embed] = MISSING,
-        attachments: List[Union[Attachment, File]] = MISSING,
-        view: Optional[View] = MISSING,
-        allowed_mentions: Optional[AllowedMentions] = None,
-    ) -> InteractionMessage:
-        """|coro|
-
-        Edits the message.
-
-        Parameters
-        ------------
-        content: Optional[:class:`str`]
-            The content to edit the message with or ``None`` to clear it.
-        embeds: List[:class:`Embed`]
-            A list of embeds to edit the message with.
-        embed: Optional[:class:`Embed`]
-            The embed to edit the message with. ``None`` suppresses the embeds.
-            This should not be mixed with the ``embeds`` parameter.
-        attachments: List[Union[:class:`Attachment`, :class:`File`]]
-            A list of attachments to keep in the message as well as new files to upload. If ``[]`` is passed
-            then all attachments are removed.
-
-            .. note::
-
-                New files will always appear after current attachments.
-
-        allowed_mentions: :class:`AllowedMentions`
-            Controls the mentions being processed in this message.
-            See :meth:`.abc.Messageable.send` for more information.
-        view: Optional[:class:`~discord.ui.View`]
-            The updated view to update this message with. If ``None`` is passed then
-            the view is removed.
-
-        Raises
-        -------
-        HTTPException
-            Editing the message failed.
-        Forbidden
-            Edited a message that is not yours.
-        TypeError
-            You specified both ``embed`` and ``embeds``
-        ValueError
-            The length of ``embeds`` was invalid.
-
-        Returns
-        ---------
-        :class:`InteractionMessage`
-            The newly edited message.
-        """
-        return await self._state._interaction.edit_original_message(
-            content=content,
-            embeds=embeds,
-            embed=embed,
-            attachments=attachments,
-            view=view,
-            allowed_mentions=allowed_mentions,
-        )
-
-    async def add_files(self, *files: File) -> InteractionMessage:
-        r"""|coro|
-
-        Adds new files to the end of the message attachments.
-
-        .. versionadded:: 2.0
-
-        Parameters
-        -----------
-        \*files: :class:`File`
-            New files to add to the message.
-
-        Raises
-        -------
-        HTTPException
-            Editing the message failed.
-        Forbidden
-            Tried to edit a message that isn't yours.
-
-        Returns
-        ---------
-        :class:`InteractionMessage`
-            The newly edited message.
-        """
-        return await self.edit(attachments=[*self.attachments, *files])
-
-    async def remove_attachments(self, *attachments: Attachment) -> InteractionMessage:
-        r"""|coro|
-
-        Removes attachments from the message.
-
-        .. versionadded:: 2.0
-
-        Parameters
-        -----------
-        \*attachments: :class:`Attachment`
-            Attachments to remove from the message.
-
-        Raises
-        -------
-        HTTPException
-            Editing the message failed.
-        Forbidden
-            Tried to edit a message that isn't yours.
-
-        Returns
-        ---------
-        :class:`InteractionMessage`
-            The newly edited message.
-        """
-        return await self.edit(attachments=[a for a in self.attachments if a not in attachments])
-
-    async def delete(self, *, delay: Optional[float] = None) -> None:
-        """|coro|
-
-        Deletes the message.
-
-        Parameters
-        -----------
-        delay: Optional[:class:`float`]
-            If provided, the number of seconds to wait before deleting the message.
-            The waiting is done in the background and deletion failures are ignored.
-
-        Raises
-        ------
-        Forbidden
-            You do not have proper permissions to delete the message.
-        NotFound
-            The message was deleted already.
-        HTTPException
-            Deleting the message failed.
-        """
-
-        if delay is not None:
-
-            async def inner_call(delay: float = delay):
-                await asyncio.sleep(delay)
-                try:
-                    await self._state._interaction.delete_original_message()
-                except HTTPException:
-                    pass
-
-            asyncio.create_task(inner_call())
-        else:
-            await self._state._interaction.delete_original_message()
-=======
         user: BaseUser,
+        state: ConnectionState,
         name: Optional[str] = None,
+        message: Optional[Message] = None,
+        channel: Optional[MessageableChannel] = None,
     ) -> None:
         self.id = id
         self.nonce = nonce
         self.type = try_enum(InteractionType, type)
         self.user = user
         self.name = name
-        self.successful: Optional[bool] = None
+        self.successful: bool = MISSING
+        self.modal: Optional[Modal] = None
+        self._state = state
+        if message is not None:
+            self._cs_message = message
+        if channel is not None:
+            self._cs_channel = channel
 
     @classmethod
     def _from_self(
-        cls, *, id: Snowflake, type: int, nonce: Optional[Snowflake] = None, user: ClientUser, name: Optional[str]
+        cls,
+        channel: MessageableChannel,
+        *,
+        id: Snowflake,
+        type: int,
+        nonce: Optional[Snowflake] = None,
+        user: ClientUser,
+        name: Optional[str],
     ) -> Interaction:
-        return cls(int(id), type, nonce, user=user, name=name)
+        return cls(int(id), type, nonce, user=user, name=name, state=user._state, channel=channel)
 
     @classmethod
     def _from_message(
-        cls, state: ConnectionState, *, id: Snowflake, type: int, user: UserPayload, **data
+        cls, message: Message, *, id: Snowflake, type: int, user: UserPayload, **data
     ) -> Interaction:
+        state = message._state
         name = data.get('name')
-        user = state.store_user(user)
-        inst = cls(int(id), type, user=user, name=name)
-        inst.successful = True
-        return inst
+        user_cls = state.store_user(user)
+        self = cls(int(id), type, user=user_cls, name=name, message=message, state=state)
+        self.successful = True
+        return self
 
     def __repr__(self) -> str:
         s = self.successful
         return f'<Interaction id={self.id} type={self.type}{f" successful={s}" if s is not None else ""} user={self.user!r}>'
 
     def __bool__(self) -> bool:
-        if self.successful is not None:
+        if self.successful is not MISSING:
             return self.successful
         raise TypeError('Interaction has not been resolved yet')
->>>>>>> 0f2dda9d
+
+    @cached_slot_property('_cs_message')
+    def message(self) -> Optional[Message]:
+        """Optional[:class:`Message`]: Returns the message that is the response to this interaction.
+        May not exist or be cached.
+        """
+        def predicate(message: Message) -> bool:
+            return message.interaction is not None and message.interaction.id == self.id
+
+        return find(predicate, self._state.client.cached_messages)
+
+    @property
+    def guild(self) -> Optional[Guild]:
+        """Optional[:class:`Guild`]: Returns the guild the interaction originated from."""
+        return getattr(self.channel, 'guild', getattr(self.message, 'guild', None))
+
+    @cached_slot_property('_cs_channel')
+    def channel(self) -> MessageableChannel:
+        """Union[:class:`TextChannel`, :class:`Thread`, :class:`DMChannel`, :class:`GroupChannel`]: 
+        Returns the channel this interaction originated from.
+        """
+        return getattr(self.message, 'channel', None)