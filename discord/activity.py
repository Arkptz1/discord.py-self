"""
The MIT License (MIT)

Copyright (c) 2015-present Rapptz

Permission is hereby granted, free of charge, to any person obtaining a
copy of this software and associated documentation files (the "Software"),
to deal in the Software without restriction, including without limitation
the rights to use, copy, modify, merge, publish, distribute, sublicense,
and/or sell copies of the Software, and to permit persons to whom the
Software is furnished to do so, subject to the following conditions:

The above copyright notice and this permission notice shall be included in
all copies or substantial portions of the Software.

THE SOFTWARE IS PROVIDED "AS IS", WITHOUT WARRANTY OF ANY KIND, EXPRESS
OR IMPLIED, INCLUDING BUT NOT LIMITED TO THE WARRANTIES OF MERCHANTABILITY,
FITNESS FOR A PARTICULAR PURPOSE AND NONINFRINGEMENT. IN NO EVENT SHALL THE
AUTHORS OR COPYRIGHT HOLDERS BE LIABLE FOR ANY CLAIM, DAMAGES OR OTHER
LIABILITY, WHETHER IN AN ACTION OF CONTRACT, TORT OR OTHERWISE, ARISING
FROM, OUT OF OR IN CONNECTION WITH THE SOFTWARE OR THE USE OR OTHER
DEALINGS IN THE SOFTWARE.
"""

from __future__ import annotations

import datetime
from typing import Any, Dict, List, Optional, TYPE_CHECKING, Union, overload

from .asset import Asset
from .enums import ActivityType, try_enum
from .colour import Colour
from .partial_emoji import PartialEmoji
from .utils import _get_as_snowflake

__all__ = (
    'BaseActivity',
    'Activity',
    'Streaming',
    'Game',
    'Spotify',
    'CustomActivity',
)

"""If curious, this is the current schema for an activity.

It's fairly long so I will document it here:

All keys are optional.

state: str (max: 128),
details: str (max: 128)
timestamps: dict
    start: int (min: 1)
    end: int (min: 1)
assets: dict
    large_image: str (max: 32)
    large_text: str (max: 128)
    small_image: str (max: 32)
    small_text: str (max: 128)
party: dict
    id: str (max: 128),
    size: List[int] (max-length: 2)
        elem: int (min: 1)
secrets: dict
    match: str (max: 128)
    join: str (max: 128)
    spectate: str (max: 128)
instance: bool
application_id: str
name: str (max: 128)
url: str
type: int
sync_id: str
session_id: str
flags: int
buttons: list[dict]
    label: str (max: 32)
    url: str (max: 512)

There are also activity flags which are mostly uninteresting for the library atm.

t.ActivityFlags = {
    INSTANCE: 1,
    JOIN: 2,
    SPECTATE: 4,
    JOIN_REQUEST: 8,
    SYNC: 16,
    PLAY: 32
}
"""

if TYPE_CHECKING:
    from .types.activity import (
        Activity as ActivityPayload,
        ActivityTimestamps,
        ActivityParty,
        ActivityAssets,
        ActivityButton,
    )

    from .state import ConnectionState


class BaseActivity:
    """The base activity that all user-settable activities inherit from.
    A user-settable activity is one that can be used in :meth:`Client.change_presence`.

    The following types currently count as user-settable:

    - :class:`Activity`
    - :class:`Game`
    - :class:`Streaming`
    - :class:`CustomActivity`

    Note that although these types are considered user-settable by the library,
    Discord typically ignores certain combinations of activity depending on
    what is currently set. This behaviour may change in the future so there are
    no guarantees on whether Discord will actually let you set these types.

    .. versionadded:: 1.3
    """

    __slots__ = ('_created_at',)

    def __init__(self, **kwargs: Any) -> None:
        self._created_at: Optional[float] = kwargs.pop('created_at', None)

    @property
    def created_at(self) -> Optional[datetime.datetime]:
        """Optional[:class:`datetime.datetime`]: When the user started doing this activity in UTC.

        .. versionadded:: 1.3
        """
        if self._created_at is not None:
            return datetime.datetime.fromtimestamp(self._created_at / 1000, tz=datetime.timezone.utc)

    def to_dict(self) -> ActivityPayload:
        raise NotImplementedError


class Activity(BaseActivity):
    """Represents an activity in Discord.

    This could be an activity such as streaming, playing, listening
    or watching.

    For memory optimisation purposes, some activities are offered in slimmed
    down versions:

    - :class:`Game`
    - :class:`Streaming`

    Attributes
    ------------
    application_id: Optional[:class:`int`]
        The application ID of the game.
    name: Optional[:class:`str`]
        The name of the activity.
    url: Optional[:class:`str`]
        A stream URL that the activity could be doing.
    type: :class:`ActivityType`
        The type of activity currently being done.
    state: Optional[:class:`str`]
        The user's current state. For example, "In Game".
    details: Optional[:class:`str`]
        The detail of the user's current activity.
    timestamps: :class:`dict`
        A dictionary of timestamps. It contains the following optional keys:

        - ``start``: Corresponds to when the user started doing the
          activity in milliseconds since Unix epoch.
        - ``end``: Corresponds to when the user will finish doing the
          activity in milliseconds since Unix epoch.

    assets: :class:`dict`
        A dictionary representing the images and their hover text of an activity.
        It contains the following optional keys:

        - ``large_image``: A string representing the ID for the large image asset.
        - ``large_text``: A string representing the text when hovering over the large image asset.
        - ``small_image``: A string representing the ID for the small image asset.
        - ``small_text``: A string representing the text when hovering over the small image asset.

    party: :class:`dict`
        A dictionary representing the activity party. It contains the following optional keys:

        - ``id``: A string representing the party ID.
        - ``size``: A list of up to two integer elements denoting (current_size, maximum_size).
    buttons: List[:class:`dict`]
        An list of dictionaries representing custom buttons shown in a rich presence.
        Each dictionary contains the following keys:

        - ``label``: A string representing the text shown on the button.
        - ``url``: A string representing the URL opened upon clicking the button.

        .. versionadded:: 2.0

    emoji: Optional[:class:`PartialEmoji`]
        The emoji that belongs to this activity.
    """

    __slots__ = (
        'state',
        'details',
        '_created_at',
        'timestamps',
        'assets',
        'party',
        'flags',
        'sync_id',
        'session_id',
        'type',
        'name',
        'url',
        'application_id',
        'emoji',
        'buttons',
    )

    def __init__(self, **kwargs: Any) -> None:
        super().__init__(**kwargs)
        self.state: Optional[str] = kwargs.pop('state', None)
        self.details: Optional[str] = kwargs.pop('details', None)
        self.timestamps: ActivityTimestamps = kwargs.pop('timestamps', {})
        self.assets: ActivityAssets = kwargs.pop('assets', {})
        self.party: ActivityParty = kwargs.pop('party', {})
        self.application_id: Optional[int] = _get_as_snowflake(kwargs, 'application_id')
        self.name: Optional[str] = kwargs.pop('name', None)
        self.url: Optional[str] = kwargs.pop('url', None)
        self.flags: int = kwargs.pop('flags', 0)
        self.sync_id: Optional[str] = kwargs.pop('sync_id', None)
        self.session_id: Optional[str] = kwargs.pop('session_id', None)
        self.buttons: List[ActivityButton] = kwargs.pop('buttons', [])

        activity_type = kwargs.pop('type', -1)
        self.type: ActivityType = (
            activity_type if isinstance(activity_type, ActivityType) else try_enum(ActivityType, activity_type)
        )

        emoji = kwargs.pop('emoji', None)
        self.emoji: Optional[PartialEmoji] = PartialEmoji.from_dict(emoji) if emoji is not None else None

    def __repr__(self) -> str:
        attrs = (
            ('type', self.type),
            ('name', self.name),
            ('url', self.url),
            ('details', self.details),
            ('application_id', self.application_id),
            ('session_id', self.session_id),
            ('emoji', self.emoji),
        )
        inner = ' '.join('%s=%r' % t for t in attrs)
        return f'<Activity {inner}>'

    def __eq__(self, other):
        return (
            isinstance(other, Activity)
            and other.type == self.type
            and other.name == self.name
            and other.url == self.url
            and other.emoji == self.emoji
            and other.state == self.state
            and other.session_id == self.session_id
            and other.sync_id == self.sync_id
            and other.start == self.start
        )

    def __ne__(self, other):
        return not self.__eq__(other)

    def to_dict(self) -> Dict[str, Any]:
        ret: Dict[str, Any] = {}
        for attr in self.__slots__:
            value = getattr(self, attr, None)
            if value is None:
                continue

            if isinstance(value, dict) and len(value) == 0:
                continue

            ret[attr] = value
        ret['type'] = int(self.type)
        if self.emoji:
            ret['emoji'] = self.emoji.to_dict()
        return ret

    @property
    def start(self) -> Optional[datetime.datetime]:
        """Optional[:class:`datetime.datetime`]: When the user started doing this activity in UTC, if applicable."""
        try:
            timestamp = self.timestamps['start'] / 1000
        except KeyError:
            return None
        else:
            return datetime.datetime.fromtimestamp(timestamp, tz=datetime.timezone.utc)

    @property
    def end(self) -> Optional[datetime.datetime]:
        """Optional[:class:`datetime.datetime`]: When the user will stop doing this activity in UTC, if applicable."""
        try:
            timestamp = self.timestamps['end'] / 1000
        except KeyError:
            return None
        else:
            return datetime.datetime.fromtimestamp(timestamp, tz=datetime.timezone.utc)

    @property
    def large_image_url(self) -> Optional[str]:
        """Optional[:class:`str`]: Returns a URL pointing to the large image asset of this activity if applicable."""
        if self.application_id is None:
            return None

        try:
            large_image = self.assets['large_image']
        except KeyError:
            return None
        else:
            return Asset.BASE + f'/app-assets/{self.application_id}/{large_image}.png'

    @property
    def small_image_url(self) -> Optional[str]:
        """Optional[:class:`str`]: Returns a URL pointing to the small image asset of this activity if applicable."""
        if self.application_id is None:
            return None

        try:
            small_image = self.assets['small_image']
        except KeyError:
            return None
        else:
            return Asset.BASE + f'/app-assets/{self.application_id}/{small_image}.png'

    @property
    def large_image_text(self) -> Optional[str]:
        """Optional[:class:`str`]: Returns the large image asset hover text of this activity if applicable."""
        return self.assets.get('large_text', None)

    @property
    def small_image_text(self) -> Optional[str]:
        """Optional[:class:`str`]: Returns the small image asset hover text of this activity if applicable."""
        return self.assets.get('small_text', None)


class Game(BaseActivity):
    """A slimmed down version of :class:`Activity` that represents a Discord game.

    This is typically displayed via **Playing** on the official Discord client.

    .. container:: operations

        .. describe:: x == y

            Checks if two games are equal.

        .. describe:: x != y

            Checks if two games are not equal.

        .. describe:: hash(x)

            Returns the game's hash.

        .. describe:: str(x)

            Returns the game's name.

    Parameters
    -----------
    name: :class:`str`
        The game's name.

    Attributes
    -----------
    name: :class:`str`
        The game's name.
    """

    __slots__ = ('name', '_end', '_start')

    def __init__(self, name: str, **extra: Any) -> None:
        super().__init__(**extra)
        self.name: str = name

        try:
            timestamps: ActivityTimestamps = extra['timestamps']
        except KeyError:
            self._start = 0
            self._end = 0
        else:
            self._start = timestamps.get('start', 0)
            self._end = timestamps.get('end', 0)

    @property
    def type(self) -> ActivityType:
        """:class:`ActivityType`: Returns the game's type. This is for compatibility with :class:`Activity`.

        It always returns :attr:`ActivityType.playing`.
        """
        return ActivityType.playing

    @property
    def start(self) -> Optional[datetime.datetime]:
        """Optional[:class:`datetime.datetime`]: When the user started playing this game in UTC, if applicable."""
        if self._start:
            return datetime.datetime.fromtimestamp(self._start / 1000, tz=datetime.timezone.utc)
        return None

    @property
    def end(self) -> Optional[datetime.datetime]:
        """Optional[:class:`datetime.datetime`]: When the user will stop playing this game in UTC, if applicable."""
        if self._end:
            return datetime.datetime.fromtimestamp(self._end / 1000, tz=datetime.timezone.utc)
        return None

    def __str__(self) -> str:
        return str(self.name)

    def __repr__(self) -> str:
        return f'<Game name={self.name!r}>'

    def to_dict(self) -> Dict[str, Any]:
        timestamps: Dict[str, Any] = {}
        if self._start:
            timestamps['start'] = self._start

        if self._end:
            timestamps['end'] = self._end

        # fmt: off
        return {
            'type': ActivityType.playing.value,
            'name': str(self.name),
            'timestamps': timestamps
        }
        # fmt: on

    def __eq__(self, other: object) -> bool:
        return isinstance(other, Game) and other.name == self.name

    def __ne__(self, other: object) -> bool:
        return not self.__eq__(other)

    def __hash__(self) -> int:
        return hash(self.name)


class Streaming(BaseActivity):
    """A slimmed down version of :class:`Activity` that represents a Discord streaming status.

    This is typically displayed via **Streaming** on the official Discord client.

    .. container:: operations

        .. describe:: x == y

            Checks if two streams are equal.

        .. describe:: x != y

            Checks if two streams are not equal.

        .. describe:: hash(x)

            Returns the stream's hash.

        .. describe:: str(x)

            Returns the stream's name.

    Attributes
    -----------
    platform: Optional[:class:`str`]
        Where the user is streaming from (ie. YouTube, Twitch).

        .. versionadded:: 1.3

    name: Optional[:class:`str`]
        The stream's name.
    details: Optional[:class:`str`]
        An alias for :attr:`name`
    game: Optional[:class:`str`]
        The game being streamed.

        .. versionadded:: 1.3

    url: :class:`str`
        The stream's URL.
    assets: :class:`dict`
        A dictionary comprising of similar keys than those in :attr:`Activity.assets`.
    """

    __slots__ = ('platform', 'name', 'game', 'url', 'details', 'assets')

    def __init__(self, *, name: Optional[str], url: str, **extra: Any) -> None:
        super().__init__(**extra)
        self.platform: Optional[str] = name
        self.name: Optional[str] = extra.pop('details', name)
        self.game: Optional[str] = extra.pop('state', None)
        self.url: str = url
        self.details: Optional[str] = extra.pop('details', self.name)  # compatibility
        self.assets: ActivityAssets = extra.pop('assets', {})

    @property
    def type(self) -> ActivityType:
        """:class:`ActivityType`: Returns the game's type. This is for compatibility with :class:`Activity`.

        It always returns :attr:`ActivityType.streaming`.
        """
        return ActivityType.streaming

    def __str__(self) -> str:
        return str(self.name)

    def __repr__(self) -> str:
        return f'<Streaming name={self.name!r}>'

    @property
    def twitch_name(self) -> Optional[str]:
        """Optional[:class:`str`]: If provided, the twitch name of the user streaming.

        This corresponds to the ``large_image`` key of the :attr:`Streaming.assets`
        dictionary if it starts with ``twitch:``. Typically set by the Discord client.
        """

        try:
            name = self.assets['large_image']
        except KeyError:
            return None
        else:
            return name[7:] if name[:7] == 'twitch:' else None

    def to_dict(self) -> Dict[str, Any]:
        # fmt: off
        ret: Dict[str, Any] = {
            'type': ActivityType.streaming.value,
            'name': str(self.name),
            'url': str(self.url),
            'assets': self.assets
        }
        # fmt: on
        if self.details:
            ret['details'] = self.details
        return ret

    def __eq__(self, other: object) -> bool:
        return isinstance(other, Streaming) and other.name == self.name and other.url == self.url

    def __ne__(self, other: object) -> bool:
        return not self.__eq__(other)

    def __hash__(self) -> int:
        return hash(self.name)


class Spotify:
    """Represents a Spotify listening activity from Discord. This is a special case of
    :class:`Activity` that makes it easier to work with the Spotify integration.

    .. container:: operations

        .. describe:: x == y

            Checks if two activities are equal.

        .. describe:: x != y

            Checks if two activities are not equal.

        .. describe:: hash(x)

            Returns the activity's hash.

        .. describe:: str(x)

            Returns the string 'Spotify'.
    """

    __slots__ = ('_state', '_details', '_timestamps', '_assets', '_party', '_sync_id', '_session_id', '_created_at')

    def __init__(self, **data: Any) -> None:
        self._state: str = data.pop('state', '')
        self._details: str = data.pop('details', '')
        self._timestamps: ActivityTimestamps = data.pop('timestamps', {})
        self._assets: ActivityAssets = data.pop('assets', {})
        self._party: ActivityParty = data.pop('party', {})
        self._sync_id: str = data.pop('sync_id', '')
        self._session_id: Optional[str] = data.pop('session_id')
        self._created_at: Optional[float] = data.pop('created_at', None)

    @property
    def type(self) -> ActivityType:
        """:class:`ActivityType`: Returns the activity's type. This is for compatibility with :class:`Activity`.

        It always returns :attr:`ActivityType.listening`.
        """
        return ActivityType.listening

    @property
    def created_at(self) -> Optional[datetime.datetime]:
        """Optional[:class:`datetime.datetime`]: When the user started listening in UTC.

        .. versionadded:: 1.3
        """
        if self._created_at is not None:
            return datetime.datetime.fromtimestamp(self._created_at / 1000, tz=datetime.timezone.utc)

    @property
    def colour(self) -> Colour:
        """:class:`Colour`: Returns the Spotify integration colour, as a :class:`Colour`.

        There is an alias for this named :attr:`color`"""
        return Colour(0x1DB954)

    @property
    def color(self) -> Colour:
        """:class:`Colour`: Returns the Spotify integration colour, as a :class:`Colour`.

        There is an alias for this named :attr:`colour`"""
        return self.colour

    def to_dict(self) -> Dict[str, Any]:
        return {
            'flags': 48,  # SYNC | PLAY
            'name': 'Spotify',
            'assets': self._assets,
            'party': self._party,
            'sync_id': self._sync_id,
            'session_id': self._session_id,
            'timestamps': self._timestamps,
            'details': self._details,
            'state': self._state,
        }

    @property
    def name(self) -> str:
        """:class:`str`: The activity's name. This will always return "Spotify"."""
        return 'Spotify'

    def __eq__(self, other: object) -> bool:
        return (
            isinstance(other, Spotify)
            and other._session_id == self._session_id
            and other._sync_id == self._sync_id
            and other.start == self.start
        )

    def __ne__(self, other: object) -> bool:
        return not self.__eq__(other)

    def __hash__(self) -> int:
        return hash(self._session_id)

    def __str__(self) -> str:
        return 'Spotify'

    def __repr__(self) -> str:
        return f'<Spotify title={self.title!r} artist={self.artist!r} track_id={self.track_id!r}>'

    @property
    def title(self) -> str:
        """:class:`str`: The title of the song being played."""
        return self._details

    @property
    def artists(self) -> List[str]:
        """List[:class:`str`]: The artists of the song being played."""
        return self._state.split('; ')

    @property
    def artist(self) -> str:
        """:class:`str`: The artist of the song being played.

        This does not attempt to split the artist information into
        multiple artists. Useful if there's only a single artist.
        """
        return self._state

    @property
    def album(self) -> str:
        """:class:`str`: The album that the song being played belongs to."""
        return self._assets.get('large_text', '')

    @property
    def album_cover_url(self) -> str:
        """:class:`str`: The album cover image URL from Spotify's CDN."""
        large_image = self._assets.get('large_image', '')
        if large_image[:8] != 'spotify:':
            return ''
        album_image_id = large_image[8:]
        return 'https://i.scdn.co/image/' + album_image_id

    @property
    def track_id(self) -> str:
        """:class:`str`: The track ID used by Spotify to identify this song."""
        return self._sync_id

    @property
    def track_url(self) -> str:
        """:class:`str`: The track URL to listen on Spotify.

        .. versionadded:: 2.0
        """
        return f'https://open.spotify.com/track/{self.track_id}'

    @property
    def start(self) -> datetime.datetime:
        """:class:`datetime.datetime`: When the user started playing this song in UTC."""
        # the start key will be present here
        return datetime.datetime.fromtimestamp(self._timestamps['start'] / 1000, tz=datetime.timezone.utc)  # type: ignore

    @property
    def end(self) -> datetime.datetime:
        """:class:`datetime.datetime`: When the user will stop playing this song in UTC."""
        # the end key will be present here
        return datetime.datetime.fromtimestamp(self._timestamps['end'] / 1000, tz=datetime.timezone.utc)  # type: ignore

    @property
    def duration(self) -> datetime.timedelta:
        """:class:`datetime.timedelta`: The duration of the song being played."""
        return self.end - self.start

    @property
    def party_id(self) -> str:
        """:class:`str`: The party ID of the listening party."""
        return self._party.get('id', '')


class CustomActivity(BaseActivity):
    """Represents a Custom activity from Discord.

    .. container:: operations

        .. describe:: x == y

            Checks if two activities are equal.

        .. describe:: x != y

            Checks if two activities are not equal.

        .. describe:: hash(x)

            Returns the activity's hash.

        .. describe:: str(x)

            Returns the custom status text.

    .. versionadded:: 1.3

    .. note::
        Technically, the name of custom activities is hardcoded to "Custom Status",
        and the state parameter has the actual custom text.
        This is confusing, so here, the name represents the actual custom text.
        However, the "correct" way still works.

    Attributes
    -----------
    name: Optional[:class:`str`]
        The custom activity's name.
    emoji: Optional[:class:`PartialEmoji`]
        The emoji to pass to the activity, if any.
    expires_at: Optional[:class:`datetime.datetime`]
        When the custom activity will expire. This is only available from :attr:`discord.Settings.custom_activity`
    """

<<<<<<< HEAD
    __slots__ = ('name', 'emoji', 'expires_at')

    def __init__(
        self,
        name: Optional[str],
        *,
        emoji: Optional[PartialEmoji] = None,
        state: Optional[str] = None,
        expires_at: Optional[datetime.datetime] = None,
        **kwargs,
    ):
        super().__init__(**kwargs)
        if name == 'Custom Status':
            name = state
=======
    __slots__ = ('name', 'emoji', 'state')

    def __init__(self, name: Optional[str], *, emoji: Optional[PartialEmoji] = None, **extra: Any) -> None:
        super().__init__(**extra)
>>>>>>> 181fc42b
        self.name: Optional[str] = name
        self.expires_at = expires_at

        self.emoji: Optional[PartialEmoji]
        if isinstance(emoji, dict):
            self.emoji = PartialEmoji.from_dict(emoji)
        elif isinstance(emoji, str):
            self.emoji = PartialEmoji(name=emoji)
        elif isinstance(emoji, PartialEmoji) or emoji is None:
            self.emoji = emoji
        else:
            raise TypeError(f'Expected str, PartialEmoji, or None, received {type(emoji)!r} instead.')

    @property
    def type(self) -> ActivityType:
        """:class:`ActivityType`: Returns the activity's type. This is for compatibility with :class:`Activity`.

        It always returns :attr:`ActivityType.custom`.
        """
        return ActivityType.custom

    def to_dict(self) -> Dict[str, Union[str, int]]:
        o = {
            'type': ActivityType.custom.value,
            'state': self.name,
            'name': 'Custom Status',  # Not a confusing API at all
        }
        if self.emoji:
            o['emoji'] = self.emoji.to_dict()
        return o

<<<<<<< HEAD
    def to_settings_dict(self) -> Dict[str, Any]:
        o: Dict[str, Optional[Union[str, int]]] = {}

        if text := self.name:
            o['text'] = text
        if emoji := self.emoji:
            o['emoji_name'] = emoji.name
            if emoji.id:
                o['emoji_id'] = emoji.id
        if (expiry := self.expires_at) is not None:
            o['expires_at'] = expiry.isoformat()
        return o

    def __eq__(self, other: Any) -> bool:
=======
    def __eq__(self, other: object) -> bool:
>>>>>>> 181fc42b
        return isinstance(other, CustomActivity) and other.name == self.name and other.emoji == self.emoji

    def __ne__(self, other: object) -> bool:
        return not self.__eq__(other)

    def __hash__(self) -> int:
        return hash((self.name, str(self.emoji)))

    def __str__(self) -> str:
        if self.emoji:
            if self.name:
                return f'{self.emoji} {self.name}'
            return str(self.emoji)
        else:
            return str(self.name)

    def __repr__(self) -> str:
        return f'<CustomActivity name={self.name!r} emoji={self.emoji!r}>'


ActivityTypes = Union[Activity, Game, CustomActivity, Streaming, Spotify]


@overload
def create_activity(data: ActivityPayload, state: ConnectionState) -> ActivityTypes:
    ...


@overload
def create_activity(data: None, state: ConnectionState) -> None:
    ...


def create_activity(data: Optional[ActivityPayload], state: ConnectionState) -> Optional[ActivityTypes]:
    if not data:
        return None

    game_type = try_enum(ActivityType, data.get('type', -1))
    if game_type is ActivityType.playing:
        if 'application_id' in data or 'session_id' in data:
            return Activity(**data)
        return Game(**data)
    elif game_type is ActivityType.custom:
        try:
            name = data.pop('name')
        except KeyError:
            ret = Activity(**data)
        else:
<<<<<<< HEAD
            # We removed the name key from data already
            return CustomActivity(name=name, **data)  # type: ignore
=======
            # we removed the name key from data already
            ret = CustomActivity(name=name, **data)  # type: ignore
>>>>>>> 181fc42b
    elif game_type is ActivityType.streaming:
        if 'url' in data:
            # The url won't be None here
            return Streaming(**data)  # type: ignore
        return Activity(**data)
    elif game_type is ActivityType.listening and 'sync_id' in data and 'session_id' in data:
        return Spotify(**data)
<<<<<<< HEAD
    return Activity(**data)


def create_settings_activity(*, data, state):
    if not data:
        return

    emoji = None
    if (emoji_id := _get_as_snowflake(data, 'emoji_id')) is not None:
        emoji = state.get_emoji(emoji_id)
        emoji = emoji and emoji._to_partial()
    elif (emoji_name := data.get('emoji_name')) is not None:
        emoji = PartialEmoji(name=emoji_name)

    return CustomActivity(name=data.get('text'), emoji=emoji, expires_at=data.get('expires_at'))
=======
    else:
        ret = Activity(**data)

    if isinstance(ret.emoji, PartialEmoji):
        ret.emoji._state = state
    return ret
>>>>>>> 181fc42b
<|MERGE_RESOLUTION|>--- conflicted
+++ resolved
@@ -766,7 +766,6 @@
         When the custom activity will expire. This is only available from :attr:`discord.Settings.custom_activity`
     """
 
-<<<<<<< HEAD
     __slots__ = ('name', 'emoji', 'expires_at')
 
     def __init__(
@@ -781,12 +780,6 @@
         super().__init__(**kwargs)
         if name == 'Custom Status':
             name = state
-=======
-    __slots__ = ('name', 'emoji', 'state')
-
-    def __init__(self, name: Optional[str], *, emoji: Optional[PartialEmoji] = None, **extra: Any) -> None:
-        super().__init__(**extra)
->>>>>>> 181fc42b
         self.name: Optional[str] = name
         self.expires_at = expires_at
 
@@ -818,7 +811,6 @@
             o['emoji'] = self.emoji.to_dict()
         return o
 
-<<<<<<< HEAD
     def to_settings_dict(self) -> Dict[str, Any]:
         o: Dict[str, Optional[Union[str, int]]] = {}
 
@@ -832,10 +824,7 @@
             o['expires_at'] = expiry.isoformat()
         return o
 
-    def __eq__(self, other: Any) -> bool:
-=======
     def __eq__(self, other: object) -> bool:
->>>>>>> 181fc42b
         return isinstance(other, CustomActivity) and other.name == self.name and other.emoji == self.emoji
 
     def __ne__(self, other: object) -> bool:
@@ -884,13 +873,8 @@
         except KeyError:
             ret = Activity(**data)
         else:
-<<<<<<< HEAD
             # We removed the name key from data already
-            return CustomActivity(name=name, **data)  # type: ignore
-=======
-            # we removed the name key from data already
             ret = CustomActivity(name=name, **data)  # type: ignore
->>>>>>> 181fc42b
     elif game_type is ActivityType.streaming:
         if 'url' in data:
             # The url won't be None here
@@ -898,8 +882,12 @@
         return Activity(**data)
     elif game_type is ActivityType.listening and 'sync_id' in data and 'session_id' in data:
         return Spotify(**data)
-<<<<<<< HEAD
-    return Activity(**data)
+    else:
+        ret = Activity(**data)
+
+    if isinstance(ret.emoji, PartialEmoji):
+        ret.emoji._state = state
+    return ret
 
 
 def create_settings_activity(*, data, state):
@@ -913,12 +901,4 @@
     elif (emoji_name := data.get('emoji_name')) is not None:
         emoji = PartialEmoji(name=emoji_name)
 
-    return CustomActivity(name=data.get('text'), emoji=emoji, expires_at=data.get('expires_at'))
-=======
-    else:
-        ret = Activity(**data)
-
-    if isinstance(ret.emoji, PartialEmoji):
-        ret.emoji._state = state
-    return ret
->>>>>>> 181fc42b
+    return CustomActivity(name=data.get('text'), emoji=emoji, expires_at=data.get('expires_at'))