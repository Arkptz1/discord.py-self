"""
The MIT License (MIT)

Copyright (c) 2015-present Rapptz

Permission is hereby granted, free of charge, to any person obtaining a
copy of this software and associated documentation files (the "Software"),
to deal in the Software without restriction, including without limitation
the rights to use, copy, modify, merge, publish, distribute, sublicense,
and/or sell copies of the Software, and to permit persons to whom the
Software is furnished to do so, subject to the following conditions:

The above copyright notice and this permission notice shall be included in
all copies or substantial portions of the Software.

THE SOFTWARE IS PROVIDED "AS IS", WITHOUT WARRANTY OF ANY KIND, EXPRESS
OR IMPLIED, INCLUDING BUT NOT LIMITED TO THE WARRANTIES OF MERCHANTABILITY,
FITNESS FOR A PARTICULAR PURPOSE AND NONINFRINGEMENT. IN NO EVENT SHALL THE
AUTHORS OR COPYRIGHT HOLDERS BE LIABLE FOR ANY CLAIM, DAMAGES OR OTHER
LIABILITY, WHETHER IN AN ACTION OF CONTRACT, TORT OR OTHERWISE, ARISING
FROM, OUT OF OR IN CONNECTION WITH THE SOFTWARE OR THE USE OR OTHER
DEALINGS IN THE SOFTWARE.


Some documentation to refer to:

- Our main web socket (mWS) sends opcode 4 with a guild ID and channel ID.
- The mWS receives VOICE_STATE_UPDATE and VOICE_SERVER_UPDATE.
- We pull the session_id from VOICE_STATE_UPDATE.
- We pull the token, endpoint and server_id from VOICE_SERVER_UPDATE.
- Then we initiate the voice web socket (vWS) pointing to the endpoint.
- We send opcode 0 with the user_id, server_id, session_id and token using the vWS.
- The vWS sends back opcode 2 with an ssrc, port, modes(array) and hearbeat_interval.
- We send a UDP discovery packet to endpoint:port and receive our IP and our port in LE.
- Then we send our IP and port via vWS with opcode 1.
- When that's all done, we receive opcode 4 from the vWS.
- Finally we can transmit data to endpoint:port.
"""

from __future__ import annotations

import asyncio
from dataclasses import dataclass
import socket
import logging
import struct
import threading
from typing import Any, Callable, Dict, List, Optional, TYPE_CHECKING, Tuple, Union

from . import opus, utils
from .backoff import ExponentialBackoff
from .gateway import *
from .errors import ClientException, ConnectionClosed
from .player import AudioPlayer, AudioSource
from .utils import MISSING

if TYPE_CHECKING:
    from .client import Client
    from .guild import Guild
    from .state import ConnectionState
    from .user import ClientUser
    from .opus import Encoder
    from .channel import StageChannel, VoiceChannel
    from . import abc

    from .types.voice import (
        GuildVoiceState as GuildVoiceStatePayload,
        VoiceServerUpdate as VoiceServerUpdatePayload,
        SupportedModes,
    )


has_nacl: bool

try:
    import nacl.secret  # type: ignore
    import nacl.utils  # type: ignore

    has_nacl = True
except ImportError:
    has_nacl = False

__all__ = (
    'VoiceProtocol',
    'VoiceClient',
)

_log = logging.getLogger(__name__)


class VoiceProtocol:
    """A class that represents the Discord voice protocol.

    This is an abstract class. The library provides a concrete implementation
    under :class:`VoiceClient`.

    This class allows you to implement a protocol to allow for an external
    method of sending voice, such as Lavalink_ or a native library implementation.

    These classes are passed to :meth:`abc.Connectable.connect <VoiceChannel.connect>`.

    .. _Lavalink: https://github.com/freyacodes/Lavalink

    Parameters
    ------------
    client: :class:`Client`
        The client (or its subclasses) that started the connection request.
    channel: :class:`abc.Connectable`
        The voice channel that is being connected to.
    """

    def __init__(self, client: Client, channel: abc.Connectable) -> None:
        self.client: Client = client
        self.channel: abc.Connectable = channel

    async def on_voice_state_update(self, data: GuildVoiceStatePayload) -> None:
        """|coro|

        An abstract method that is called when the client's voice state
        has changed. This corresponds to ``VOICE_STATE_UPDATE``.

        Parameters
        ------------
        data: :class:`dict`
            The raw `voice state payload`__.

            .. _voice_state_update_payload: https://discord.com/developers/docs/resources/voice#voice-state-object

            __ voice_state_update_payload_
        """
        raise NotImplementedError

    async def on_voice_server_update(self, data: VoiceServerUpdatePayload) -> None:
        """|coro|

        An abstract method that is called when initially connecting to voice.
        This corresponds to ``VOICE_SERVER_UPDATE``.

        Parameters
        ------------
        data: :class:`dict`
            The raw `voice server update payload`__.

            .. _voice_server_update_payload: https://discord.com/developers/docs/topics/gateway#voice-server-update-voice-server-update-event-fields

            __ voice_server_update_payload_
        """
        raise NotImplementedError

    async def connect(self, *, timeout: float, reconnect: bool) -> None:
        """|coro|

        An abstract method called when the client initiates the connection request.

        When a connection is requested initially, the library calls the constructor
        under ``__init__`` and then calls :meth:`connect`. If :meth:`connect` fails at
        some point then :meth:`disconnect` is called.

        Within this method, to start the voice connection flow it is recommended to
        use :meth:`Guild.change_voice_state` to start the flow. After which,
        :meth:`on_voice_server_update` and :meth:`on_voice_state_update` will be called.
        The order that these two are called is unspecified.

        Parameters
        ------------
        timeout: :class:`float`
            The timeout for the connection.
        reconnect: :class:`bool`
            Whether reconnection is expected.
        """
        raise NotImplementedError

    async def disconnect(self, *, force: bool) -> None:
        """|coro|

        An abstract method called when the client terminates the connection.

        See :meth:`cleanup`.

        Parameters
        ------------
        force: :class:`bool`
            Whether the disconnection was forced.
        """
        raise NotImplementedError

    def cleanup(self) -> None:
        """This method *must* be called to ensure proper clean-up during a disconnect.

        It is advisable to call this from within :meth:`disconnect` when you are
        completely done with the voice protocol instance.

        This method removes it from the internal state cache that keeps track of
        currently alive voice clients. Failure to clean-up will cause subsequent
        connections to report that it's still connected.
        """
        key_id, _ = self.channel._get_voice_client_key()
        self.client._connection._remove_voice_client(key_id)


class Player:
    def __init__(self, client: VoiceClient) -> None:
        self.client = client
        self.loop: asyncio.AbstractEventLoop = client.loop

        self.encoder: Encoder = MISSING
        self._player: AudioPlayer = MISSING

    def send(self, data: bytes, encode: bool = True) -> None:
        """Sends an audio packet composed of the data.

        You must be connected to play audio.

        Parameters
        ----------
        data: :class:`bytes`
            The :term:`py:bytes-like object` denoting PCM or Opus voice data.
        encode: :class:`bool`
            Indicates if ``data`` should be encoded into Opus.

        Raises
        -------
        ClientException
            You are not connected.
        opus.OpusError
            Encoding the data failed.
        """
        if encode:
            data = self.encoder.encode(data, self.encoder.SAMPLES_PER_FRAME)

        self.client.send_audio_packet(data)

    @property
    def ws(self) -> DiscordVoiceWebSocket:
        return self.client.ws

    @property
    def source(self) -> Optional[AudioSource]:
        """Optional[:class:`AudioSource`]: The audio source being played, if playing.

        This property can also be used to change the audio source currently being played.
        """
        return self._player.source if self._player else None

    @source.setter
    def source(self, value) -> None:
        if not isinstance(value, AudioSource):
            raise TypeError('Expected AudioSource not {0.__class__.__name__}'.format(value))

        if self._player is None:
            raise ValueError('Not playing anything')

        self._player._set_source(value)

    def is_playing(self) -> bool:
        """Indicates if we're currently playing audio."""
        return self._player and self._player.is_playing()

    def is_paused(self) -> bool:
        """Indicates if we're playing audio, but if we're paused."""
        return self._player and self._player.is_paused()

    def play(self, source: AudioSource, *, after: Callable[[Optional[Exception]], Any] = None) -> None:
        """Plays an :class:`AudioSource`.

        The finalizer, ``after`` is called after the source has been exhausted
        or an error occurred.

        If an error happens while the audio player is running, the exception is
        caught and the audio player is then stopped.  If no after callback is
        passed, any caught exception will be displayed as if it were raised.

        Parameters
        -----------
        source: :class:`AudioSource`
            The audio source we're reading from.
        after: Callable[[:class:`Exception`], Any]
            The finalizer that is called after the stream is exhausted.
            This function must have a single parameter, ``error``, that
            denotes an optional exception that was raised during playing.

        Raises
        -------
        ClientException
            Already playing audio or not connected.
        TypeError
            Source is not a :class:`AudioSource` or after is not a callable.
        OpusNotLoaded
            Source is not opus encoded and opus is not loaded.
        """
        if not self.client.is_connected():
            raise ClientException('Not connected to voice')

        if self.is_playing():
            raise ClientException('Already playing audio')

        if not isinstance(source, AudioSource):
            raise TypeError(f'source must be an AudioSource not {source.__class__.__name__}')

        if not self.encoder and not source.is_opus():
            self.encoder = opus.Encoder()

        self._player = AudioPlayer(source, self, after=after)
        self._player.start()

    def pause(self) -> None:
        """Pauses the audio playing."""
        if self._player:
            self._player.pause()

    def resume(self) -> None:
        """Resumes the audio playing."""
        if self._player:
            self._player.resume()

    def stop(self) -> None:
        """Stops playing audio."""
        if self._player:
            self._player.stop()
            self._player = MISSING


class Listener:
    def __init__(self, client: VoiceClient) -> None:
        self.client = client
        self.loop: asyncio.AbstractEventLoop = client.loop

        self.decoder = None
        self._listener = None

    @property
    def ws(self) -> DiscordVoiceWebSocket:
        return self.client.ws

    def is_listening(self) -> bool:
        """Indicates if we're currently listening."""
        return self._listener is not None and self._listener.is_listening()

    def is_paused(self) -> bool:
        """Indicates if we're listening, but we're paused."""
        return self._listener is not None and self._listener.is_paused()

    def listen(self, sink, *, callback=None) -> None:
        if not self.client.is_connected():
            raise ClientException('Not connected to voice')

        if self.is_listening():
            raise ClientException('Already listening')

        if not isinstance(sink, AudioSink):
            raise TypeError(f'sink must an AudioSink not {sink.__class__.__name__}')


class VoiceClient(VoiceProtocol):
    """Represents a Discord voice connection.

    You do not create these, you typically get them from
    e.g. :meth:`VoiceChannel.connect`.

    Warning
    --------
    In order to use PCM based AudioSources, you must have the opus library
    installed on your system and loaded through :func:`opus.load_opus`.
    Otherwise, your AudioSources must be opus encoded (e.g. using :class:`FFmpegOpusAudio`)
    or the library will not be able to transmit audio.

    Attributes
    -----------
    session_id: :class:`str`
        The voice connection session ID.
    token: :class:`str`
        The voice connection token.
    endpoint: :class:`str`
        The endpoint we are connecting to.
    channel: :class:`abc.Connectable`
        The voice channel connected to.
    """

    channel: abc.Connectable
    endpoint_ip: str
    voice_port: int
    ip: str
    port: int
    secret_key: List[int]

    def __init__(self, client: Client, channel: abc.Connectable):
        if not has_nacl:
            raise RuntimeError("PyNaCl library needed in order to use voice")

        super().__init__(client, channel)
        state = client._connection
        self.token: str = MISSING
        self.server_id: int = MISSING
        self.socket = MISSING
        self.loop: asyncio.AbstractEventLoop = state.loop
        self._state: ConnectionState = state
        # This will be used in the threads
        self._connected: threading.Event = threading.Event()

        self._handshaking: bool = False
        self._potentially_reconnecting: bool = False
        self._voice_state_complete: asyncio.Event = asyncio.Event()
        self._voice_server_complete: asyncio.Event = asyncio.Event()

        self.mode: str = MISSING
        self._connections: int = 0
        self.sequence: int = 0
        self.timestamp: int = 0
        self.player = Player(self)
        self.listener = Listener(self)
        self.timeout: float = 0
        self._runner: asyncio.Task = MISSING
        self._lite_nonce: int = 0
        self.ws: DiscordVoiceWebSocket = MISSING
        self.idrcs: Dict[int, int] = {}
        self.ssids: Dict[int, int] = {}

    warn_nacl: bool = not has_nacl
    supported_modes: Tuple[SupportedModes, ...] = (
        'xsalsa20_poly1305_lite',
        'xsalsa20_poly1305_suffix',
        'xsalsa20_poly1305',
    )

    @property
    def ssrc(self) -> int:
        """:class:`str`: Our ssrc."""
        return self.idrcs.get(self.user.id)  # type: ignore

    @ssrc.setter
    def ssrc(self, value):
        self.idrcs[self.user.id] = value
        self.ssids[value] = self.user.id

    @property
    def guild(self) -> Optional[Guild]:
        """Optional[:class:`Guild`]: The guild we're connected to, if applicable."""
        return getattr(self.channel, 'guild', None)

    @property
    def user(self) -> ClientUser:
        """:class:`ClientUser`: The user connected to voice (i.e. ourselves)."""
        return self._state.user  # type: ignore - user can't be None after login

<<<<<<< HEAD
    # Connection related
=======
    def checked_add(self, attr: str, value: int, limit: int) -> None:
        val = getattr(self, attr)
        if val + value > limit:
            setattr(self, attr, 0)
        else:
            setattr(self, attr, val + value)

    # connection related
>>>>>>> 181fc42b

    async def on_voice_state_update(self, data: GuildVoiceStatePayload) -> None:
        self.session_id: str = data['session_id']
        channel_id = data['channel_id']

        if not self._handshaking or self._potentially_reconnecting:
            # If we're done handshaking then we just need to update ourselves
            # If we're potentially reconnecting due to a 4014, then we need to differentiate
            # a channel move and an actual force disconnect
            if channel_id is None:
                # We're being disconnected so cleanup
                await self.disconnect()
            else:
                guild = self.guild
                if guild is not None:
                    self.channel = channel_id and guild.get_channel(int(channel_id))  # type: ignore - This won't be None
                else:
                    self.channel = channel_id and self._state._get_private_channel(int(channel_id))  # type: ignore - This won't be None
        else:
            self._voice_state_complete.set()

    async def on_voice_server_update(self, data: VoiceServerUpdatePayload) -> None:
        if self._voice_server_complete.is_set():
            _log.info('Ignoring extraneous voice server update.')
            return

        if 'token' in data:
            self.token = data['token']
        self.server_id = server_id = utils._get_as_snowflake(data, 'guild_id')
        if server_id is None:
            self.server_id = utils._get_as_snowflake(data, 'channel_id')
        endpoint = data.get('endpoint')

        if endpoint is None or self.token is None:
            _log.warning(
                'Awaiting endpoint... This requires waiting. '
                'If timeout occurred considering raising the timeout and reconnecting.'
            )
            return

        self.endpoint, _, _ = endpoint.rpartition(':')
        if self.endpoint.startswith('wss://'):
<<<<<<< HEAD
            self.endpoint = self.endpoint[6:]  # Shouldn't ever be there...
=======
            # Just in case, strip it off since we're going to add it later
            self.endpoint: str = self.endpoint[6:]
>>>>>>> 181fc42b

        self.endpoint_ip = MISSING

        self.socket: socket.socket = socket.socket(socket.AF_INET, socket.SOCK_DGRAM)
        self.socket.setblocking(False)

        if not self._handshaking:
            # If we're not handshaking then we need to terminate our previous connection to the websocket
            await self.ws.close(4000)
            return

        self._voice_server_complete.set()

    async def voice_connect(self) -> None:
        channel = await self.channel._get_channel() if self.channel else None
        if self.guild:
            await self.guild.change_voice_state(channel=channel)
        else:
            await self._state.client.change_voice_state(channel=channel)

    async def voice_disconnect(self) -> None:
        _log.info(
            'The voice handshake is being terminated for channel ID %s (guild ID %s).',
            (await self.channel._get_channel()).id,
            getattr(self.guild, 'id', None),
        )
        if self.guild:
            await self.guild.change_voice_state(channel=None)
        else:
            await self._state.client.change_voice_state(channel=None)

    def prepare_handshake(self) -> None:
        self._voice_state_complete.clear()
        self._voice_server_complete.clear()
        self._handshaking = True
        _log.info('Starting voice handshake (connection attempt %d)...', self._connections + 1)
        self._connections += 1

    def finish_handshake(self) -> None:
        _log.info('Voice handshake complete. Endpoint found: %s.', self.endpoint)
        self._handshaking = False
        self._voice_server_complete.clear()
        self._voice_state_complete.clear()

    async def connect_websocket(self, resume=False) -> DiscordVoiceWebSocket:
        ws = await DiscordVoiceWebSocket.from_client(self, resume=resume)
        self._connected.clear()
        while ws.secret_key is None:
            await ws.poll_event()
        self._connected.set()
        return ws

    async def connect(self, *, reconnect: bool, timeout: float) -> None:
        _log.info('Connecting to voice...')
        self.timeout = timeout

        for i in range(5):
            self.prepare_handshake()

            # This has to be created before we start the flow.
            futures = [
                self._voice_state_complete.wait(),
                self._voice_server_complete.wait(),
            ]

            # Start the connection flow
            await self.voice_connect()

            try:
                await utils.sane_wait_for(futures, timeout=timeout)
            except asyncio.TimeoutError:
                await self.disconnect(force=True)
                raise

            self.finish_handshake()

            try:
                self.ws = await self.connect_websocket()
                break
            except (ConnectionClosed, asyncio.TimeoutError):
                if reconnect:
                    _log.exception('Failed to connect to voice. Retrying...')
                    await asyncio.sleep(1 + i * 2.0)
                    await self.voice_disconnect()
                    continue
                else:
                    await self.disconnect(force=True)
                    raise

        if self._runner is MISSING:
            self._runner = self.client.loop.create_task(self.poll_voice_ws(reconnect))

    async def potential_reconnect(self) -> bool:
        # Attempt to stop the player thread from playing early
        self._connected.clear()
        self.prepare_handshake()
        self._potentially_reconnecting = True
        try:
            # We only care about VOICE_SERVER_UPDATE since VOICE_STATE_UPDATE can come before we get disconnected
            await asyncio.wait_for(self._voice_server_complete.wait(), timeout=self.timeout)
        except asyncio.TimeoutError:
            self._potentially_reconnecting = False
            await self.disconnect(force=True)
            return False

        self.finish_handshake()
        self._potentially_reconnecting = False
        try:
            self.ws = await self.connect_websocket()
        except (ConnectionClosed, asyncio.TimeoutError):
            return False
        else:
            return True

    async def potential_resume(self) -> bool:
        # Attempt to stop the player thread from playing early
        self._connected.clear()
        self._potentially_reconnecting = True

        try:
            self.ws = await self.connect_websocket(resume=True)
        except (ConnectionClosed, asyncio.TimeoutError):
            return False  # Reconnect normally if RESUME failed
        else:
            return True
        finally:
            self._potentially_reconnecting = False

    @property
    def latency(self) -> float:
        """:class:`float`: Latency between a HEARTBEAT and a HEARTBEAT_ACK in seconds.

        This could be referred to as the Discord Voice WebSocket latency and is
        an analogue of user's voice latencies as seen in the Discord client.

        .. versionadded:: 1.4
        """
        ws = self.ws
        return float("inf") if not ws else ws.latency

    @property
    def average_latency(self) -> float:
        """:class:`float`: Average of most recent 20 HEARTBEAT latencies in seconds.

        .. versionadded:: 1.4
        """
        ws = self.ws
        return float("inf") if not ws else ws.average_latency

    async def poll_voice_ws(self, reconnect: bool) -> None:
        backoff = ExponentialBackoff()
        while True:
            try:
                await self.ws.poll_event()
            except (ConnectionClosed, asyncio.TimeoutError) as exc:
                if isinstance(exc, ConnectionClosed):
                    if exc.code == 1000:
                        _log.info('Disconnecting from voice normally, close code %d.', exc.code)
                        await self.disconnect()
                        break
                    if exc.code == 4015:
                        _log.info('Disconnected from voice (close code %d), potentially RESUMEing...', exc.code)
                        successful = await self.potential_resume()
                        if not successful:
                            _log.info('RESUME was unsuccessful, disconnecting from voice normally...')
                            await self.disconnect()
                            break
                        else:
                            continue
                    if exc.code == 4014:
                        _log.info('Disconnected from voice by force (close code %d)... potentially reconnecting.', exc.code)
                        successful = await self.potential_reconnect()
                        if not successful:
                            _log.info('Reconnect was unsuccessful, disconnecting from voice normally...')
                            await self.disconnect()
                            break
                        else:
                            continue

                if not reconnect:
                    await self.disconnect()
                    raise

                retry = backoff.delay()
                _log.exception('Disconnected from voice... Reconnecting in %.2fs.', retry)
                self._connected.clear()
                await asyncio.sleep(retry)
                try:
                    await self.connect(reconnect=True, timeout=self.timeout)
                except asyncio.TimeoutError:
                    # We've retried 5 times, let's continue the loop
                    _log.warning('Could not connect to voice. Retrying...')
                    continue

    async def disconnect(self, *, force: bool = False) -> None:
        """|coro|

        Disconnects this voice client from voice.
        """
        if not force and not self.is_connected():
            return

        self.player.stop()  # TODO: Stop listener
        self._connected.clear()

        try:
            if self.ws:
                await self.ws.close()

            await self.voice_disconnect()
        finally:
            self.cleanup()
            if self.socket:
                self.socket.close()

    async def move_to(self, channel: Optional[abc.Snowflake]) -> None:
        """|coro|

        Moves you to a different voice channel.

        Parameters
        -----------
        channel: Optional[:class:`abc.Snowflake`]
            The channel to move to. Must be a :class:`abc.Connectable`.
        """
        if self.guild:
            await self.guild.change_voice_state(channel=channel)
        else:
            await self._state.client.change_voice_state(channel=channel)

    def is_connected(self) -> bool:
        """Indicates if the voice client is connected to voice."""
        return self._connected.is_set()

    # Audio related

    def _flip_ssrc(self, query) -> Optional[int]:
        value = self.idrcs.get(query)
        if value is None:
            value = self.ssids.get(query)
        return value

    def _set_ssrc(self, user_id, ssrc) -> None:
        self.idrcs[user_id] = ssrc
        self.ssids[ssrc] = user_id

    def _checked_add(self, attr, value, limit) -> None:
        val = getattr(self, attr)
        if val + value > limit:
            setattr(self, attr, 0)
        else:
            setattr(self, attr, val + value)

    @staticmethod
    def _strip_header(data) -> bytes:
        if data[0] == 0xBE and data[1] == 0xDE and len(data) > 4:
            _, length = struct.unpack_from('>HH', data)
            offset = 4 + length * 4
            data = data[offset:]
        return data

    def _get_voice_packet(self, data) -> bytes:
        header = bytearray(12)

        # Formulate RTP header
        header[0] = 0x80
        header[1] = 0x78
        struct.pack_into('>H', header, 2, self.sequence)
        struct.pack_into('>I', header, 4, self.timestamp)
        struct.pack_into('>I', header, 8, self.ssrc)

        encrypt_packet = getattr(self, '_encrypt_' + self.mode)
        return encrypt_packet(header, data)

    def _encrypt_xsalsa20_poly1305(self, header: bytes, data) -> bytes:
        box = nacl.secret.SecretBox(bytes(self.secret_key))
        nonce = bytearray(24)
        nonce[:12] = header

        return header + box.encrypt(bytes(data), bytes(nonce)).ciphertext

    def _decrypt_xsalsa20_poly1305(self, header, data):
        box = nacl.secret.SecretBox(bytes(self.secret_key))
        nonce = bytearray(24)
        nonce[:12] = header

        return self._strip_header(box.decrypt(bytes(data), bytes(nonce)))

    def _encrypt_xsalsa20_poly1305_suffix(self, header: bytes, data) -> bytes:
        box = nacl.secret.SecretBox(bytes(self.secret_key))
        nonce = nacl.utils.random(nacl.secret.SecretBox.NONCE_SIZE)

        return header + box.encrypt(bytes(data), nonce).ciphertext + nonce

    def _decrypt_xsalsa20_poly1305_suffix(self, header, data):
        box = nacl.secret.SecretBox(bytes(self.secret_key))
        nonce_size = nacl.secret.SecretBox.NONCE_SIZE
        nonce = data[-nonce_size:]

        return self._strip_header(box.decrypt(bytes(data[:-nonce_size]), nonce))

    def _encrypt_xsalsa20_poly1305_lite(self, header: bytes, data) -> bytes:
        box = nacl.secret.SecretBox(bytes(self.secret_key))
        nonce = bytearray(24)

        nonce[:4] = struct.pack('>I', self._lite_nonce)
        self._checked_add('_lite_nonce', 1, 4294967295)

        return header + box.encrypt(bytes(data), bytes(nonce)).ciphertext + nonce[:4]

    def _decrypt_xsalsa20_poly1305_lite(self, header, data):
        box = nacl.secret.SecretBox(bytes(self.secret_key))
        nonce = bytearray(24)
        nonce[:4] = data[-4:]
        data = data[:-4]

        return self._strip_header(box.decrypt(bytes(data), bytes(nonce)))

    def play(self, source: AudioSource, *, after: Callable[[Optional[Exception]], Any] = None) -> None:
        """Plays an :class:`AudioSource`.

        The finalizer, ``after`` is called after the source has been exhausted
        or an error occurred.

        If an error happens while the audio player is running, the exception is
        caught and the audio player is then stopped.  If no after callback is
        passed, any caught exception will be displayed as if it were raised.

        Parameters
        -----------
        source: :class:`AudioSource`
            The audio source we're reading from.
        after: Callable[[Optional[:class:`Exception`]], Any]
            The finalizer that is called after the stream is exhausted.
            This function must have a single parameter, ``error``, that
            denotes an optional exception that was raised during playing.

        Raises
        -------
        ClientException
            Already playing audio or not connected.
        TypeError
            Source is not a :class:`AudioSource` or after is not a callable.
        OpusNotLoaded
            Source is not opus encoded and opus is not loaded.
        """
        return self.player.play(source, after=after)

    def listen(self, *args, **kwargs):
        return self.listener.listen(*args, **kwargs)

    @property
    def source(self) -> Optional[AudioSource]:
        """Optional[:class:`AudioSource`]: The audio source being played, if playing.

        This property can also be used to change the audio source currently being played.
        """
        return self.player.source

    @source.setter
    def source(self, value: AudioSource) -> None:
        self.player.source = value

    @property
    def sink(self) -> Optional[AudioSink]:
        """Optional[:class:`AudioSink`]: Where received audio is being sent.

        This property can also be used to change the value.
        """
        return self.listener.sink

    @sink.setter
    def sink(self, value):
        self.listener.sink = value
        # if not isinstance(value, AudioSink):
        # raise TypeError('Expected AudioSink not {value.__class__.__name__}')
        # if self._recorder is None:
        # raise ValueError('Not listening')

    def send_audio_packet(self, data: bytes) -> None:
        """Sends an audio packet composed of the data.

        You must be connected to play audio.

        Parameters
        ----------
        data: :class:`bytes`
            The :term:`py:bytes-like object` denoting Opus voice data.

        Raises
        -------
        ClientException
            You are not connected.
        opus.OpusError
            Encoding the data failed.
        """
        self._checked_add('sequence', 1, 65535)
        packet = self._get_voice_packet(data)

        try:
            self.socket.sendto(packet, (self.endpoint_ip, self.voice_port))
        except BlockingIOError:
            _log.warning('A packet has been dropped (seq: %s, timestamp: %s).', self.sequence, self.timestamp)

        self._checked_add('timestamp', opus.Encoder.SAMPLES_PER_FRAME, 4294967295)<|MERGE_RESOLUTION|>--- conflicted
+++ resolved
@@ -381,7 +381,7 @@
     voice_port: int
     ip: str
     port: int
-    secret_key: List[int]
+    secret_key: Optional[str]
 
     def __init__(self, client: Client, channel: abc.Connectable):
         if not has_nacl:
@@ -442,18 +442,14 @@
         """:class:`ClientUser`: The user connected to voice (i.e. ourselves)."""
         return self._state.user  # type: ignore - user can't be None after login
 
-<<<<<<< HEAD
     # Connection related
-=======
+
     def checked_add(self, attr: str, value: int, limit: int) -> None:
         val = getattr(self, attr)
         if val + value > limit:
             setattr(self, attr, 0)
         else:
             setattr(self, attr, val + value)
-
-    # connection related
->>>>>>> 181fc42b
 
     async def on_voice_state_update(self, data: GuildVoiceStatePayload) -> None:
         self.session_id: str = data['session_id']
@@ -496,12 +492,8 @@
 
         self.endpoint, _, _ = endpoint.rpartition(':')
         if self.endpoint.startswith('wss://'):
-<<<<<<< HEAD
-            self.endpoint = self.endpoint[6:]  # Shouldn't ever be there...
-=======
             # Just in case, strip it off since we're going to add it later
             self.endpoint: str = self.endpoint[6:]
->>>>>>> 181fc42b
 
         self.endpoint_ip = MISSING
 
